<<<<<<< HEAD
2016-06-15 Francesco Montesano <montefra@mpe.mpg.de>

    * doc/source/cure.rst: add modules
    * doc/source/het/flux_conversions.rst: added
    * doc/source/het/index.rst: add to index
    * doc/source/het/reconstruct_ifu.rst: show inheritance
    * doc/source/ltl.rst: add marray docs
    * pyhetdex/cure/distortion.py: some pep8, some little change
    * pyhetdex/het/flux_conversions.py: same
    * tox.ini: raise the coverage target to 90%

2016-06-06 Francesco Montesano <montefra@mpe.mpg.de>

    * setup.py: set version to 0.8.0
    * ReleaseNotes.md: prepare release notes for release
=======
2016-06-16  Jan Snigula  <snigula@mpe.mpg.de>

	* pyhetdex/het/ifu_centers.py: Read the IFU ID from the header
	* tests/test_reconstructions.py: Added test
>>>>>>> d54470a8

2016-06-06 Francesco Montesano <montefra@mpe.mpg.de>

    * pyhetdex/het/fplane.py: make it work on python 3

2016-06-02  Jan Snigula  <snigula@mpe.mpg.de>

	* pyhetdex/het/fplane.py: Updated for new fplane format
	* pyhetdex/het/dither.py: Apdated for changed fplane
	* pyhetdex/coordinates/distances.py: Fixed calculation and test
	* pyhetdex/coordinates/tangent_projection.py: PEP8

2016-05-19  Jan Snigula  <snigula@mpe.mpg.de>

	* pyhetdex/cure/distortion.py: make Distortion class compatible with
	multiple file versions. Supports version 14 and 17
	* pyhetdex/cure/fibermodel.py: make FiberModel class compatible with
	multiple file versions. Supports version 16 to 21
	* pyhetdex/cure/psfmodel.py: make PSFModel class compatible with
	multiple file versions. Supports version 2 and 3.
	* pyhetdex/tools/astro/zscale.py: PEP8 compliancy
	* tests/test_distortion.py: Updated
	* tests/test_fibermodel.py: Updated
	* tests/test_psfmodel.py: Updated
	* tests/test_reconstructions.py: Updated

2016-05-09  Jan Snigula  <snigula@mpe.mpg.de>

	* pyhetdex/het/reconstruct_ifu.py: Correctly rotate the individual
	images if needed

2016-04-29 Francesco Montesano <montefra@mpe.mpg.de>

    * setup.py: update to version 0.7.0
    * ReleaseNotes.md: update

2016-04-29 Francesco Montesano <montefra@mpe.mpg.de>

    * pyhetdex/het/reconstruct_ifu.py: update reconstructIFU entry point to the
	  new QuickReconstructedIFU interface
    * tests/test_reconstructions.py: update tests

2016-04-29  Jan Snigula  <snigula@mpe.mpg.de>

	* pyhetdex/het/reconstruct_ifu.py: Fixed issue 1378

2016-04-29  Jan Snigula  <snigula@mpe.mpg.de>

	* pyhetdex/het/reconstruct_ifu.py: Fixing issue 1378

2016-04-18 Francesco Montesano <montefra@mpe.mpg.de>

    * pyhetdex/tools/processes.py: add a DeferredResult class for defer function
	  execution when running single processor jobs; allow to pass the
	  result_class to the _Worker object
    * tests/test_processes.py: add the class to the tests
    * doc/source/tools/processes.rst: adapt documentations

2016-04-15 Francesco Montesano <montefra@mpe.mpg.de>

	* .coveragerc: removed
	* setup.cfg: add coverage sections; don't report pyhetdex/doc/sphinxext

2016-04-15 Francesco Montesano <montefra@mpe.mpg.de>

    * ReleaseNotes.md: added; track history and help writing the report for the
	  next release

2016-04-14 Francesco Montesano <montefra@mpe.mpg.de>

	* trunk merged
	* pyhetdex/doc/sphinxext/__init__.py: deprecation warning moved to the
	  todo.py
	* pyhetdex/doc/sphinxext/todo.py: add deprecation warning and info in the
	  documentation
	* setup.py: fix dependency
	* tox.py: same

2016-02-19 Francesco Montesano <montefra@mpe.mpg.de>

    * doc/source/conf.py: use again sphinx.ext.todo
    * pyhetdex/doc/sphinxext/__init__.py: deprecate it
    * setup.py: use new sphinx version
    * tox.ini: same

2016-04-14 Francesco Montesano <montefra@mpe.mpg.de>

    * setup.py: bump version to 0.5.0
    * pyhetdex/het/dither.py: improve the dither_file executable
    * tests/test_dither.py: test the dither module to 100%
    * doc/source/dither_file.rst: improve the documentation of dither_file

2016-04-12 Francesco Montesano <montefra@mpe.mpg.de>

    * pyhetdex/tools/processes.py: add remove_worker function, improve
	  worker.wait method
    * tests/test_processes.py: reorganize the tests and test everything
    * doc/source/tools/processes.rst: add remove_worker to the documentation
    * tox.ini: make sure to deploy the coverage report

2016-04-12 Daniel Farrow <dfarrow@mpe.mpg.de>

    * doc/source/add_fluxes_to_randoms.rst: Added documentation
    * doc/source/datacube2rgb.rst: as above
    * doc/source/generate_randoms.rst: as above
    * doc/source/index.rst: as above 
    * pyhetdex/tools/datacube2rgb.py: Changed wavelength increment in hard-coded WCS
 
2016-03-16 Francesco Montesano <montefra@mpe.mpg.de>

	* setup.py: mark the version as 0.5.0-dev
    * tox.ini: ignore little_deploy return code and run it after collecting and
	  showing the coverage result

2016-03-15 Daniel Farrow <dfarrow@mpe.mpg.de>

    * pyhetdex/randoms/generate_randoms.py: added cut to stop
      extrapolating the polynomial fit to the detected fraction
    * pyhetdex/tools/datacube2rgb.py: explicit cast to str
      in output to fix some problems in certain python versions
    Added tests and test data:
    * tests/data/DetAperFluxFrac_test_data.fits
    * tests/data/Randoms_test_data.fits
    * tests/data/Sigma_test_data.fits
    * tests/test_datacube2rgb.py
    * tests/test_generate_randoms.py

2016-03-14 Daniel Farrow <dfarrow@mpe.mpg.de>

   * setup.py: corrected wrong version number 
     from last commit (fixes problem with VDAT installation)

2016-03-11 Daniel Farrow <dfarrow@mpe.mpg.de>

   * setup.py: added entry point for new command
   * pyhetdex/het/flux_conversions.py: minor style changes
   * pyhetdex/randoms/generate_randoms.py: added new command to
     assign fluxes and SNRs to random points
   * pyhetdex/randoms/luminosity_functions.py: added python3 support

2016-02-25 Francesco Montesano <montefra@mpe.mpg.de>

    * setup.py: set version to 0.4.0, ready for release
    * doc/source/_templates/version.html: add template to have the version
	  number
    * doc/source/conf.py: use the template in the sidebar
    * doc/source/index.rst: add version number

2016-02-25 Francesco Montesano <montefra@mpe.mpg.de>

     * pyhetdex/tools/configuration.py: add get{boolean,int,float} with fallback
	   values to the mapping protocol
     * pyhetdex/tools/files/file_tools.py: better error message when the
	   compilation of the regex fails
     * setup.py: set version to 0.4.0-pre
     * tests/test_configuration.py: test the new mapping
     * tests/test_file_tools.py: adjust test

2016-02-19 Francesco Montesano <montefra@mpe.mpg.de>

    * setup.py: remove unused code and bump the version to 0.3.0-post
    * tox.ini: use hetdex pypi server to get software
    * pyhetdex/tools/files/file_tools.py: fix the documentation to use
	  numpydoc==0.6
    * pyhetdex/tools/io_helpers.py: add function documentation
    * doc/source/tools/io_helpers.rst: added
    * doc/source/tools/index.rst: add the above to the index

2016-02-08 Francesco Montesano <montefra@mpe.mpg.de>

    * pyhetdex/tools/logging_helper.py: remove unneeded import
    * setup.py: remove tox and pytest custom commands and use pytest-runner
    * setup.cfg: move pytest section to pytest.ini and add alias for test
    * pytest.ini: added
    * tox.ini: remove explicit dependency to numpy
	* test/test_queue.py: explicitly join the queue at the end of the test to
	  avoid random failures
    * doc/source/contributions.rst: remove info about setup.py tox
    * doc/source/install.rst: fix a sentence

2016-02-03 Francesco Montesano <montefra@mpe.mpg.de>

	* *: branches/queue_generic reintegrated into trunk

2016-02-03 Francesco Montesano <montefra@mpe.mpg.de>

	* svn:mergeinfo: merge with trunk before reintegrating
	* setup.py: bump version to 0.3.0

2016-02-03 Francesco Montesano <montefra@mpe.mpg.de>

    * pyhetdex/tools/queue.py: rename some variable in classes
    * pyhetdex/tools/logging_helper.py: rewrite using the queue module; solves
	  issue #1279
    * doc/source/tools/logging.rst: adapt documentation

2016-02-03 Francesco Montesano <montefra@mpe.mpg.de>

    * pyhetdex/tools/queue.py: queue functionalities and base classes go here
    * doc/source/tools/queue.rst: documentation the above
    * doc/source/tools/index.rst: add the above
    * tests/test_queue.py: test the queue module

2016-02-01 Francesco Montesano <montefra@mpe.mpg.de>

    * MANIFEST.in: added
    * setup.py: temporarily deactivate tox_requires

2016-01-27 Daniel Farrow <dfarrow@mpe.mpg.de>

    * setup..py: Adde entry point for generate_randoms command line tool
    * pyhetdex/randoms/generate_randoms.py: Added tools to generate randoms and
                                            compute their SNR from variance maps 
    * pyhetdex/randoms/luminosity_functions.py: Class to handle luminosity and 
                                                cumulative luminosity functions 

2016-01-27 Francesco Montesano <montefra@mpe.mpg.de>

    * ez_setup.py: added to allow setuptools bootstrap
    * setup.py: bootstrap the above if necessary; v0.2.2

2016-01-27 Francesco Montesano <montefra@mpe.mpg.de>

    * setup.py: define the version number here, bump to v0.2.1; classifiers added
    * pyhetdex/__init__.py: use pkg_resources to get the version number from the
	  egg
    * pyhetdex/tools/processes.py: cosmetic fixes

2016-01-24 Daniel Farrow <dfarrow@mpe.mpg.de>

    * pyhetdex/het/flux_conversions.py: Functions copied from Cure to
      convert between flux and counts on CCD.
    * pyhetdex/randoms: package to hold modules for random
      catalogue generation.
    * pyhetdex/randoms/generate_randoms.py: code to generate random
      catalogues for galaxy clustering (unfinished).
    * pyhetdex/randoms/__init__.py
    * pyhetdex/tools/datacube2rgb.py: Fixed typo in axes labels

2016-01-12 Daniel Farrow <dfarrow@mpe.mpg.de>
   
    * pyhetdex/tools/datacube2rgb.py: command line too to create colour
      images from datacubes
    * setup.py: added entry point for command line tool

2016-01-08  Jan Snigula  <snigula@mpe.mpg.de>

	* pyhetdex/tools/astro/zscale.py: Added


2015-12-09  Jan Snigula  <snigula@mpe.mpg.de>

	* pyhetdex/cure/psfmodel.py: Added
	* tests/test_psfmodel.py: Added
	* tests/test_fibermodel.py: Fixed class name

2015-12-07 Francesco Montesano <montefra@mpe.mpg.de>

    * tests/test_file_tools.py: ignore .svn directory

2015-12-02  Greg Zeimann <gregz@astro.as.utexas.edu>
	* pyhetdex/coordinates/tangent_projection.py: Made adjustments to
	the tangent projection algorithm.  It agrees with the astropy implementation
	with exception of when x_scale != y_scale.

2015-11-27  Jan Snigula  <snigula@mpe.mpg.de>

	* tests/conftest.py: Made datadir a session scope fixture
	* tests/test_reconstructions.py: Added missing tests
	* pyhetdex/tools/io_helpers.py: Fixed minor bug
	* tests/test_io_helpers.py: Added tests
	* tests/test_fibermodel.py: Cleaned up and restructured tests
	* pyhetdex/cure/distortion.py: Added more transformations
	* tests/test_tangent_projection.py: Fixed test failing on mac
	* tests/test_marray.py: De-obfuscated tests
	* tests/test_distortion.py: Cleaned up and restructured tests

2015-11-26  Jan Snigula  <snigula@mpe.mpg.de>

	* tests/conftest.py: Added fits comparion test
	* tests/test_reconstructions.py: Added tests for quick
	reconstruction, test for argparser still missing.

2015-11-26  Jan Snigula  <snigula@mpe.mpg.de>

	* tests/test_fibermodel.py: Added test
	* tests/test_marray.py: Added another test
	* pyhetdex/ltl/marray.py: Cleaned up code
	* pyhetdex/cure/distortion.py: Updated for new MArray constructor
	* tests/test_distortion.py: Added test

2015-11-26 Francesco Montesano <montefra@mpe.mpg.de>

    * pyhetdex/tools/files/file_tools.py: add is_*_regex options
    * tests/test_file_tools.py: test it

2015-11-26 Francesco Montesano <montefra@mpe.mpg.de>

    * doc/source/contributions.rst: fix deployment documentation
    * tox.ini: remove py32 and py33 environments

2015-11-25 Francesco Montesano <montefra@mpe.mpg.de>

    * tox.ini: use ``github.com/montefra/little_deploy`` instead of deploy.py
    * scripts/deploy.py: removed

2015-11-25  Jan Snigula  <snigula@mpe.mpg.de>

	* tests/conftest.py: Added datadir fixture
	* pyhetdex/ltl/marray.py: Reworked classes
	* pyhetdex/tests/test_marray.py: Added tests

2015-11-25  Jan Snigula  <snigula@mpe.mpg.de>

	* tests/conftest.py: Added datadir fixture returning py.path.local object

2015-11-24 Francesco Montesano <montefra@mpe.mpg.de>

    * pyhetdex/het/dither.py: add dither/id_ completion also to output file

2015-11-24 Francesco Montesano <montefra@mpe.mpg.de>

	* setup.cfg: ignore script directory
    * scripts/deploy.py: script to copy the content of a given directory to an
	  other one given by a configuration file
    * tox.ini: add deployment of the documentation and coverage report; coverage
	  report fails for coverage < 85%
    * doc/source/index.rst: add link to coverage report
    * doc/source/contributions.rst: add info about documentation and coverage
	  from tox and how to enable deployment

2015-11-24 Francesco Montesano <montefra@mpe.mpg.de>

    * svn:ignore: fix coverage file ignores
    * .coveragerc: settings moved here from setup.cfg
    * setup.cfg: same
    * tox.ini: run coverage for all the environment and collect it and create a
	  report and a html
    * scripts/remove_empty_coverage.sh: added; remove empty .coverage* files

2015-11-23 Francesco Montesano <montefra@mpe.mpg.de>

    * pyhetdex/coordinates/distances.py: fix doctest
    * tests/test_tangent_projection.py: rename the class and method according to
	  r101
    * tox.ini: move the documentation creation as first

2015-11-23 Francesco Montesano <montefra@mpe.mpg.de>

    * pyhetdex/het/reconstruct_ifu.py: add and fix some documentation,
	  reconstruction method not called in __init__,
    * doc/source/quick_ifu_recon.rst: added
    * doc/source/index.rst: add the above
    * doc/source/conf.py: add astropy to intersphinx

2015-11-20 Francesco Montesano <montefra@mpe.mpg.de>

    * pyhetdex/coordinates/tangent_projection_astropy.py: PEP8, plus fix
	  constructor signature and dont' pack/unpack arguments for the
	  transformations
    * doc/source/coordinates.rst: add astropy based projection

2015-11-17 Daniel Farrow <dfarrow@mpe.mpg.de>

  * pyhetdex/coordinates/tangent_projection.py: Renamed IFUAstrom to TangentPlane
  * pyhetdex/coordinates/tangent_projection_astropy.py: Tangent plane projection
	with the same interface as above but using astropy.wcs module

2015-11-16 Francesco Montesano <montefra@mpe.mpg.de>

    * setup.py: added forgotten ``tox_requires`` entry point

2015-11-13 Francesco Montesano <montefra@mpe.mpg.de>

    * doc/source/dither_file.rst: update documentation for dither_file
	  executable
    * doc/source/het/illumination.rst: added
    * doc/source/het/index.rst: add
    * doc/source/het/image_quality.rst: fix underline length
    * pyhetdex/het/dither.py: add detail
    * pyhetdex/het/illumination.py: PEP8

2015-11-13 Francesco Montesano <montefra@mpe.mpg.de>

    * pyhetdex/doc/sphinxext/todo.py: fix documentation built on python 2
    * pyhetdex/het/image_quality.py: PEP8, solve severe error in the
	  documentation
    * tox.ini: build the documentation in one env
    * doc/source/conf.py: use matplotlib Agg backend to avoid failures when
	  building the documentation with tox

2015-11-12 Francesco Montesano <montefra@mpe.mpg.de>

    * pyhetdex/coordinates/distances.py: round floats to 10th decimal to avoid
	  test failures due to floating point representation
    * pyhetdex/coordinates/tangent_projection.py: same
    * pyhetdex/coordinates/transformations.py: same

2015-11-11 Francesco Montesano <montefra@mpe.mpg.de>

    * pyhetdex/*: import the __future__
    * tests/*: same
    * little fixes to make the tests pass

2015-11-11 Francesco Montesano <montefra@mpe.mpg.de>

    * setup.cfg: doctest enabled
    * setup.py: remove forgotten nose dependency
    * tests/conftest.py: ignore setup.py
    * pyhetdex/coordinates/transformations.py: fix failing doctests

2015-11-11 Francesco Montesano <montefra@mpe.mpg.de>

    * pyhetdex/coordinates/transformations.py: import __future__
    * setup.py: replace nose with pytest and add tox
    * setup.cfg: same
    * tests/conftest.py: added
    * tests/test_*.py: ported to pytest
    * tests/test_dither.py: same plus adapt tests to the code in r91
    * tests/data/dither.example.txt: fix it to match source code
    * tox.ini: add tox
    * svn:ignore: ignore pytest cache and tox directories
    * doc/source/contributions.rst: document pytest and tox
    * doc/source/install.rst: new dependences

2015-11-11 Francesco Montesano <montefra@mpe.mpg.de>

    * pyhetdex/het/reconstruct_ifu.py: fix typo and do some PEP8

2015-11-11 Francesco Montesano <montefra@mpe.mpg.de>

    * pyhetdex/het/fplane.py: add ifu dictionaries indexed by specid and ihmpid
	  and functions to get ifu for specific ids
    * pyhetdex/het/dither.py: improve dither creation
    * pyhetdex/het/telescope.py: PEP8
    * doc/source/het/telescope.rst: added
    * doc/source/het/index.rst: add telescope

2015-10-29 Francesco Montesano <montefra@mpe.mpg.de>

    * pyhetdex/tools/configuration.py: add fallback to section proxy
    * tests/test_configuration.py: test fallback

2015-10-25  Jan Snigula <snigula@mpe.mpg.de>

	* pyhetdex/tools/io_helpers.py: Moved code from curewise.cureutil here.
	* pyhetdex/ltl/MArray.py: Moved here from curewise
	* pyhetdex/cure/Distortion.py: Moved here from curewise
	* pyhetdex/cure/Fibermodel.py: Moved here from curewise

2015-10-23 Francesco Montesano <montefra@mpe.mpg.de>

     * pyhetdex/tools/configuration.py: remove not used import

2015-10-23 Daniel Farrow <dfarrow@mpe.mpg.de>

     * tests/test_dither.py: tests for new dither file creator
     * tests/data/fplane.txt: data for above
     * tests/data/dither.example.txt: as above
     * tests/data/dither_positions.txt: as above
     * setup.py: added dither_file entry point
     * pyhetdex/het/image_quality.py: Now accepts guide probe information. Added
                                      abstract _FwhmModel class to give a common
                                      interface to different IQ models.
     * pyhetdex/het/dither.py: Added code to generate dither files
     * pyhetdex/het/telescope.py: Created a Shot class that stores tracker and GP
                                     information.
     * pyhetdex/het/illumination.py: Returns a (dummy) illumination value in the
                                     focal plane.
     * doc/source/dither_file.rst: Documentation for the new dither file creator
     * doc/source/index.rst: as above

2015-10-07  Francesco Montesano <montefra@mpe.mpg.de>

    * pyhetdex/tools/configuration.py: don't fail with lists composed by one
	  entry without commas
    * tests/test_configuration.py: test it

2015-10-06  Francesco Montesano <montefra@mpe.mpg.de>

    * pyhetdex/tools/configuration.py: back port mapping interface from python
	  3.5 to 2.7
    * tests/test_configuration.py: add tests for the mapping
	* pyhetdex/tools/processes.py: add property to know if multiprocessing is on
	  or not

2015-07-21  Francesco Montesano <montefra@mpe.mpg.de>

    * pyhetdex/tools/configuration.py: *ast* raise a syntax error when trying to
	  interpret path strings

2015-07-13  Francesco Montesano <montefra@mpe.mpg.de>

    * pyhetdex/tools/processes.py: allow to use a different pool implementation
	  when initialising the worker

2015-07-10  Francesco Montesano <montefra@mpe.mpg.de>

    * doc/Makefile: add some ignore for livehtml 
	* pyhetdex/tools/processes.py (_Worker): now can be use as one-off context
	  manager
    * tests/test_processes.py: add tests
    * doc/source/tools/processes.rst: reorganize examples
    * pyhetdex/tools/logging_helper.py: better if

2015-07-06  Francesco Montesano <montefra@mpe.mpg.de>

    * tests/test_logging_helper.py: added some more test
    * doc/source/tools/logging.rst: reorganization of the documentation

2015-07-06  Francesco Montesano <montefra@mpe.mpg.de>

    * doc/source/tools/logging.rst: show imports in documentations
    * pyhetdex/tools/processes.py: add wait method to the _Worker class
    * tests/test_logging_helper.py: test logging from the main and the child
	  processes using the QueueHandler and QueueListener

2015-07-01  Francesco Montesano <montefra@mpe.mpg.de>

	* doc/source/tools/*/*rst: forgotten to add them in previous commit

2015-06-30  Francesco Montesano <montefra@mpe.mpg.de>

    * pyhetdex/tools/logging_helper.py: implemented
    * tests/test_logging_helper.py: tested
    * doc/build: exclude doctest
    * doc/source/conf.py: add doctest plugin
    * doc/source/het/*: reorganize content
    * doc/source/het.rst: removed
    * doc/source/tools/*: reorganize content
    * doc/source/tools/logging.rst: added; contains use examples
    * doc/source/tools/processes.rst: restructured with use examples
    * doc/source/tools_*.rst: removed
    * doc/source/index.rst: adapted to the above
    * pyhetdex/coordinates/distances.py: make succeed sphinx doctest plugin 
    * pyhetdex/coordinates/tangent_projection.py: same
    * pyhetdex/coordinates/transformations.py: same
    * pyhetdex/doc/docstring.py: same
    * pyhetdex/het/dither.py: same
    * pyhetdex/het/fplane.py: same
    * pyhetdex/het/ifu_centers.py: same
    * pyhetdex/tools/configuration.py: same
    * pyhetdex/tools/files/file_tools.py: same
    * pyhetdex/tools/files/fits_tools.py: same
    * pyhetdex/tools/processes.py: same
    * pyhetdex/tools/six_ext.py: same

2015-06-23  Francesco Montesano <montefra@mpe.mpg.de>

    * doc/source/install.rst: installation instruction improved
    * doc/source/contributions.rst: add python version support
    * doc/source/index.rst: add little description

2015-06-03  Francesco Montesano <montefra@mpe.mpg.de>

    * doc/build: ignore html and doctrees
    * doc/source/contributions.rst: fix text
    * doc/source/install.rst: update instructions
    * pyhetdex/tools/processes.py: remove item from todo

2015-05-29  Francesco Montesano <montefra@mpe.mpg.de>

	* pyhetdex/tools/files/file_tools.py(scan_dirs): reimplement with
	  ``os.walk``
	* tests/test_file_tools.py: test ``scan_dirs``

2015-05-29  Francesco Montesano <montefra@mpe.mpg.de>

	* pyhetdex/tools/processes.py: add ``Result`` object and expand ``_Worker``
	* tests/test_processes.py: test more thoroughly
	* doc/source/tools_processes.rst: extend documentation

2015-05-17  Daniel Farrow <dfarrow@mpe.mpg.de>

	* pyhetdex/common/file_tools.py: added a function to search for and 
	  yield directories.

2015-05-08  Francesco Montesano <montefra@mpe.mpg.de>

    * pyhetdex/tools/files/file_tools.py(scan_files): add "followsymlink" option
    * pyhetdex/tools/six_ext.py: import mock under a common name

2015-05-06  Francesco Montesano <montefra@mpe.mpg.de>

	* pyhetdex/tools/six_ext.py: ``ConfigFileError`` and docstrings added
	* doc/source/tools_six_ext.rst: added to the documentation
	* doc/source/index.rst: same

2015-05-06  Francesco Montesano <montefra@mpe.mpg.de>

	* setup.py: add ``six`` to the dependency list
	* pyhetdex/tools/configuration.py: use six
	* pyhetdex/tools/files/file_tools.py: use six
	* pyhetdex/tools/astro/dss_image.py: use six, adjust imports order
	* pyhetdex/tools/six_ext.py: add some more variable in the spirit of six
	* pyhetdex/doc/sphinxext/todo.py: PEP8 compliant

2015-05-05  Francesco Montesano <montefra@mpe.mpg.de>

	* setup.cfg: run also doctest with nosetests
	* pyhetdex/coordinates/transformations.py: fix docstring, doctest works
	* pyhetdex/doc/docstring.py: same
	* pyhetdex/tools/configuration.py: same
	* pyhetdex/tools/files/file_tools.py: same
	* pyhetdex/het/fplane.py: same, fix IFU.__str__ output
	* pyhetdex/tools/files/file_tools.py(wildcards_to_regex): renamed, fix
	  return bug
	* pyhetdex/tools/files/file_tools.py(scan_files): matches and exclusion done
	  on the full path + filename
	* tests/test_file_tools.py: add more tests for better coverage
	* tests/test_fplane.py: add IFU output string

2015-04-30  Francesco Montesano <montefra@mpe.mpg.de>

	* README.md: some formatting changed
	* pyhetdex/doc/docstring.py: fixed type in the function documenation
	* setup.py: fix sphinx-autobuild version number

2015-04-24  Francesco Montesano <montefra@mpe.mpg.de>

	* pyhetdex/het/fplane.py: add base classes for IFU container and FPlane parser
	* doc/source/het.rst: add it to the documentations
	* tests/data/fplane.txt: add fplane file
	* tests/test_fplane.py: add test
	* tests/test_processes.py: make multiprocessing tests faster
	* setup.cfg: remove tissue options
	* setup.py: same. Use sphinx-autobuild >= 0.52
	* doc/Makefile: use regex exclusion for sphinx-autobuild

2015-03-24  Francesco Montesano <montefra@mpe.mpg.de>

	* pyhetdex/tools/configuration.py: handle empty lists
	* tests/test_configuration.py: test it

2015-03-20  Francesco Montesano <montefra@mpe.mpg.de>

	* tests/test_configuration.py: test now interpolation when getting options

2015-03-19  Francesco Montesano <montefra@mpe.mpg.de>

	* pyhetdex/tools/configuration.py: example added

2015-03-18  Francesco Montesano <montefra@mpe.mpg.de>

	* pyhetdex/tools/configuration.py: add cross section interpolation also to
	  python 2
	* doc/source/tools_config.rst: document it
	* tests/test_configuration.py: add test

2015-03-17  Francesco Montesano <montefra@mpe.mpg.de>

	* pyhetdex/doc/docstring.py: decorate functions to allow format string
	  substiution
	* doc/source/doc.rst: add documentation
	* tests/test_docstring.py: add test

2015-03-16  Francesco Montesano <montefra@mpe.mpg.de>

	* pyhetdex/tools/configuration.py: custom config parser added (from
	  quicklook)
	* tests/test_configuration.py: tested almost completely
	* doc/source/tools_config.rst: added in documentation
	* doc/source/index.rst: added section

2015-03-12  Francesco Montesano <montefra@mpe.mpg.de>

	* pyhetdex/tools/processes.py: first implementation of
	  single/multiprocessor abstraction
	* tests/test_processes.py: test it
	* doc/source/tools_processes.rst: document it
	* doc/source/index.rst: same
	* doc/source/tools_files.rst: typo fixed
	* setup.py: bootstrap nose to make nosetests available
	* doc/Makefile: livehtml triggered by code changes

2015-03-11  Francesco Montesano <montefra@mpe.mpg.de>

	* pyhetdex/tools/files/file_tools.py: added file search in directory
	* tests/test_file_tools.py: test part of it
	* doc/source/install.rst: little formatting fixed

2015-03-06  Francesco Montesano <montefra@mpe.mpg.de>

	* setup.*: added tissue, enable PEP8 checks during nosetests
	* doc/source/install.rst: same

2015-03-06  Francesco Montesano <montefra@mpe.mpg.de>

	* doc/Makefile: added sphinx-autobuild (automatic sphinx build)
	* setup.py: added as dependence
	* doc/source/install.rst: added
	* doc/source/contributions.rst: added
	* doc/source/index.rst: adapted to the above

2015-03-03  Francesco Montesano <montefra@mpe.mpg.de>

	* doc/source/conf.py: added project description in the side bar. Added
	  sphinx.ext.intersphinx 

2015-03-03  Francesco Montesano <montefra@mpe.mpg.de>

	* pyhetdex: all modules with tests run with python3 
	* pyhetdex/tools/astro/{sky,dss_image}.py: adapted for the above

2015-03-03  Francesco Montesano <montefra@mpe.mpg.de>

	* AUTHORS, LICENCE: added
	* doc/source/{index,authors,licence}.rst: added to the documentation
	* setup.py: authors updated, dependences fixed.

2015-03-02  Francesco Montesano <montefra@mpe.mpg.de>

	* pyhetdex/doc/sphinxext/todo.py: copied and modified from sphinx.ext.todo
	  to show only the link in the todo list
	* doc/source/doc.rst: add module documentation (very rough for now)
	* doc/source/changelog.rst: add changelog to documentation
	* doc/source/todos.rst: add todo list to documentation
	* doc/source/index.rst: adapt to the above changes
	* doc/source/conf.py: adapt to the above changes, change the path to `todo`
	  extension, add alabaster as theme
	* setup.py: add alabaster as dependences for sphinx
	* pyhetdex/tools/astro/dss_image.py: move todos in functions before
	  parameters

2015-02-26  Francesco Montesano  <montefra@mpe.mpg.de>

    * **/__init__.py: commented out all unused bits of code
    * pyhetdex/*: PEP8 compliant
    * tests/*: all modules are in the test suite, at least with a stub, fail
      test. Resolve #756

2015-02-25  Francesco Montesano  <montefra@mpe.mpg.de>

    * **/__init__.py: remove submodule imports to avoid circular imports
    * pyhetdex/common: removed
    * python/tools/analysis: renamed pyhetdex/tools/astro
    * python/common/dss_image.py: moved to pyhetdex/tools/astro
    * python/common/{file_tools,fitstools}.py: moved to
      pyhetdex/tools/files/{file_tools,fits_tools}.py
    * tests/*: adapted to the above changes
    * doc/source/*: same

2015-02-24  Francesco Montesano  <montefra@mpe.mpg.de>

    * pyhetdex/common/dss_image.py: added astropy.wcs info in the documentation
    * tests/test_wcs.py: added dummy test

2015-02-24  Francesco Montesano  <montefra@mpe.mpg.de>

    * pyhetdex/common/external_server_connect.py: renamed dss_image.py
    * pyhetdex/common/dss_image.py: deg2pix moved, some code and documentation change
    * pyhetdex/coordinates/wcs.py: deg2pix moved here
    * doc/source/common.rst: adapted to the above changes
    * doc/source/coordinates.rst: adapted to the above changes
    * pyhetdex/common/__init__.py: adapted to the above changes
    * tests/test_dss_image.py: adapted to the above changes
    * tests/test_extserconn.py: moved to test_dss_image
    * tests/test_wcs.py: added fail test

2015-02-20  Francesco Montesano  <montefra@mpe.mpg.de>

    * documentation: all the documentation has been re-checked and made
      compliant to numpy style.

2015-02-19  Francesco Montesano  <montefra@mpe.mpg.de>

    * setup.py: astropy v1.0 is out
    * pyhetdex/coordinates/distances.py: calcAngSepDeg moved here and renamed.
      Some variable names changed
    * pyhetdex/coordinates/transformations.py: calcAngSepDeg moved from here
    * doc/source/coordinates.rst: added new distance section
    * tests/test_distances.py: angular distance test moved here
    * tests/test_transformations.py: from here

2015-02-19  Francesco Montesano  <montefra@mpe.mpg.de>

    * pyhetdex/coordinates/tangent_projection.py: direct and inverse transform
      converted to IFUAstrom methods, documentation adapted
    * tests/test_tangent_projection.py: adapted

2015-02-19  Francesco Montesano  <montefra@mpe.mpg.de>

    * pyhetdex/tools/analysis/iq_fit.py: bugfix with astropy moffat import

2015-02-18  Francesco Montesano  <montefra@mpe.mpg.de>

    * version: 0.2.0 non backward compatible changes
    * setup.py: use astropy version>= 1 (it's about to come out and will be a
      LTS)
    * pyhetdex/tools/analysis/iq_fit.py: adapted to astropy>=1
    * pyhetdex/astrometry: renamed pyhetdex/coordinates
    * pyhetdex/astrometry/astrometry.py: renamed
      pyhetdex/coordinates/tangent_projection.py
    * pyhetdex/common/coord.py: renamed
      pyhetdex/coordinates/transformations.py
    * pyhetdex: imports in __init__ adapted to new names
    * tests/: tests adapted to new names
    * doc/source/*rst: documentation adapted to new names
    * doc/source/conf.py: version extracted from pyhetdex (not hardcoded)

2015-02-18  Francesco Montesano  <montefra@mpe.mpg.de>

    * pyhetdex/tools/analysis/sky.py: documentation compliant with standard
    * doc/source/tools.rst: order documentation as in source

2015-02-18  Francesco Montesano  <montefra@mpe.mpg.de>

    * README.md: added some info about documentation
    * pyhetdex/tools/analysis/iq_fit.py: renamed from
	  `pyhetdex/tools/analysis/seeing.py`. Moffat fit reimplemented using
	  astropy.  WARNING: The module is not tested
    * pyhetdex/tools/analysis/__init__.py: import adjusted
    * tests/test_iq_fit.py: partial test created. The modules works, but more
      tests are needed before being able to use it
    * doc/source/conf.py: added autosummary, fixes some warnings
    * doc/source/tools.rst: adjust iq_fit documentation parameters

2015-02-18  Francesco Montesano  <montefra@mpe.mpg.de>

    * doc/source/het.rst: order het.dither documentation as in the source file
    * pyhetdex/het/dither.py: documentation comply to numpydoc style
    * tests/test_reconstructions.py: manual test of the reconstruction added.

2015-02-05  Francesco Montesano  <montefra@mpe.mpg.de>

    * pyhetdex/het/image_quality.py: documentation, PEP8. API change: first
      letter of class name as capitalized, no config object passed, but necessary
      settings
    * pyhetdex/het/throughput.py: same
    * pyhetdex/het/reconstruct_ifu.py: documentation fixed. API change:
      fe_prefix defaults to "", not "Fe"

2015-02-04  Francesco Montesano  <montefra@mpe.mpg.de>

    * pyhetdex/common/coords.py: added link to astlib
    * pyhetdex/common/external_server_connect.py: documentation added. PEP8
      compliant. Todos added
    * pyhetdex/common/file_tools.py: docstring in numpy style
    * pyhetdex/common/fitstools.py: same
    * tests/test_coords.py: hms2decimal transform test precision set to 1e-5
    * tests/test_extserconn.py: added stub test that fails. Write tests after
      fixing the todos in external_server_connect.py

2015-01-30  Francesco Montesano  <montefra@mpe.mpg.de>

    * pyhetdex/astrometry/astrometry.py: Todo about tests reliability added

2015-01-30  Francesco Montesano  <montefra@mpe.mpg.de>

    * pyhetdex/astrometry/astrometry.py: author added
    * pyhetdex/common/coords.py: PEP8 compliant, documentation modified to
      comply with the standard. Added list of todo about implementation and tests
    * tests/test_coords.py: tests for the coords module. Almost complete, but
      some tests fail
    * doc/source/common.rst: section underlines adjusted to avoid complains from
      sphinx

2015-01-28  Francesco Montesano  <montefra@mpe.mpg.de>

    * doc/source/conf.py: numpydoc plugin added
    * doc/source/common.rst: section title added
    * doc/source/tools.rst: same
    * doc/source/het.rst: same, plus typo
    * pyhetdex/astrometry/astrometry.py: documentation now comply with the
      requirements
    * pyhetdex/het/ifu_centers.py: same, plus small refactoring
    * pyhetdex/het/throughput.py
    * setup.py: sphinx and numpydoc optional dependances added
    * README.md: documentation section expanded

2015-01-26  Francesco Montesano  <montefra@mpe.mpg.de>

    * tests/test_sky.py: first, non complete, tests for the sky background
      estimation added. Still need to check the correctness of the output.

2015-01-23  Francesco Montesano  <montefra@mpe.mpg.de>

    * tests/test_sky.py: first, non complete, tests for the sky background
      subtraction added
    * tests/data/detect046_cont.dat: list of star detected. Used to find
      coordinates for the image quality fit
    * setup.cfg: fixed options name (this way it is possible to run nosetests as
      standalone)

2015-01-22  Francesco Montesano  <montefra@mpe.mpg.de>

    * svn:ignore: .eggs added
    * pyhetdex/het/dither.py: fixed bug in error handling when parsing the
      dither
    * pyhetdex/het/ifu_centers.py: added custom error for easier catch
    * pyhetdex/het/reconstruct_ifu.py: changed order of error handling
    * tests/data: old data removed, new data added. They should be enough to
      test ifu reconstruction, the sky module and image quality fit
    * tests/test_reconstructions.py: file names adapted. Test failures more
      rigorously. All reconstruct_ifu.py covered. Still miss check of the output.

2015-01-21  Jan Snigula  <snigula@mpe.mpg.de>

    * README.md: Added instructions for documentation

2015-01-21  Jan Snigula  <snigula@mpe.mpg.de>

    * doc: Added sphinx documentation

2015-01-20  Francesco Montesano  <montefra@mpe.mpg.de>

    * svn:ignore: dist/ added (committed in r24)
    * pyhetdex/het/dither.py: added dither (absolute) file name and path
      (committed in r24)
    * pyhetdex/het/ifu_centers.py: implementation isolated from the ifu
      reconstruction part (committed in r24)
    * pyhetdex/het/reconstruct_ifu.py: ifu center part removed. __init__ accept
      a dither and a ifu center instance. classmethod *from_files* added to use
      the file names instead of the instances. (partially committed in r24)
    * tests/settings.py: testing wide variables (not guaranteed to stay as it
      is)
    * tests/test_reconstructions.py: test dither and ifu_centers parsing. Test
      ifu reconstruction
    * test/data/*: added some data for testing (will likely change as more tests
      are added)

2015-01-19  Francesco Montesano  <montefra@mpe.mpg.de>

    * pyhetdex/__init__.py: remove absolute_import name
    * pyhetdex/astrometry/__init__.py: same
    * pyhetdex/common/__init__.py: same
    * pyhetdex/het/__init__.py: same
    * pyhetdex/tools/__init__.py: same
    * pyhetdex/tools/analysis/__init__.py: same
    * setup.cfg: added branch coverage

2015-01-19  Francesco Montesano  <montefra@mpe.mpg.de>

    * pyhetdex/__init__.py: import submodules
    * pyhetdex/astrometry/__init__.py: same
    * pyhetdex/common/__init__.py: same
    * pyhetdex/het/__init__.py: same
    * pyhetdex/tools/__init__.py: same
    * pyhetdex/tools/analysis/__init__.py: same
    * setup.py: find packages automatically. But only setuptools

2015-01-16  Francesco Montesano  <montefra@mpe.mpg.de>

    * svn:ignore: .coverage and cover/ ignored
    * setup.py: added nosetests
    * setup.cfg: configure nosetests (mostly coverage)
    * README.md: test information updated
    * pyhetdex/tools/analysis/seeing.py: missing parenthesis fixed

2015-01-15  Francesco Montesano  <montefra@mpe.mpg.de>

    * pyhetdex/astrometry/astrometry.py: pep8 compliant, lower case variables
      (upper case variable should be used only for global constants)
    * tests/test_astrometry.py: added some tests for the astrometry module.
      Someone more expert than me should check whether the input and output
      values are reasonable 

2015-01-15  Francesco Montesano  <montefra@mpe.mpg.de>

    * tests: test directory created
    * tests/data: will store data related with testing
    * tests/test_file_tools.py: test file_tools.py
    * README.md: added testing info

2015-01-14  Francesco Montesano  <montefra@mpe.mpg.de>

    * svn:ignore: pyhetdex.egg-info added (created when running python setup.py)
    * README.md: updated with some developer information
    * pyhetdex/tools/analysis/sky.py: implementation of the sky background
      estimation moved to a function that takes data and header, instead of the
      file name

2015-01-13  Francesco Montesano  <montefra@mpe.mpg.de>

    * pyhetdex/tools/analysis/sky.py: added sky background estimate from fiber
      extracted files

2015-01-13  Francesco Montesano  <montefra@mpe.mpg.de>

    * README.md: brief package description added

2015-01-13  Francesco Montesano  <montefra@mpe.mpg.de>

    * README.md: little update. Install from svn successfully tested

2015-01-13  Francesco Montesano  <montefra@mpe.mpg.de>

    * svn:ignore: added. build directory ignored
    * pyhetdex/__init__.py: version added
    * setup.py: added
    * README.md: installation instructions added. After this commit I'll test
      the installation from svn

2015-01-12  Francesco Montesano  <montefra@mpe.mpg.de>

    * pyhetdex/het/reconstruct_ifu.py: moved from pyhetdex/tools/analysis/reconstruct_ifu.py
    * pyhetdex/common/file_tools.py: skip_comments moved here from the above
      module
    * pyhetdex/het/dither.py: parsing of the dither file isolated here.

2015-01-12  Francesco Montesano  <montefra@mpe.mpg.de>

    * README.md: added list of dependences

2015-01-08  Francesco Montesano  <montefra@mpe.mpg.de>

    * __init__.py: removed as this is the top level directory, not the library.
    * pyhetdex/common/file_tools.py: added. File manipulation should go here
    * pyhetdex/tools/analysis/sky.py: prefix correctly prepended to file name

2014-12-19  Francesco Montesano  <montefra@mpe.mpg.de>

    * pyhetdex/common/fitstools.py: added
    * pyhetdex/tools/analysis/sky.py: added. It does sky subtraction on fiber
      extracted frames
    * pyhetdex/tools/analysis/reconstruct_ifu.py: _indx_w moved to fitstools.py
      and renamed. Calls correctly renamed

2014-12-04  Francesco Montesano  <montefra@mpe.mpg.de>

    * tool/analysis: __init__.py added

2014-12-04  Francesco Montesano  <montefra@mpe.mpg.de>

    * pyhetdex/tools/analysis: added
    * pyhetdex/tools/analysis/seeing.py: added
    * pyhetdex/tools/analysis/reconstruct_ifu.py: added

2014-12-03  Maximilian Fabricius  <mxhf@mpe.mpg.de>

    * pyhetdex: Added. Moved all other subpackages here. 
    * pyhetdex/astrometry/astrometry.py: Added tan_dir and tan_inv routines.
    * pyhetdex/common: Added.
    * pyhetdex/common/coords.py: Added. Contains h2m2decimal conversions and similar.
    
2014-11-28  Francesco Montesano  <montefra@mpe.mpg.de>

    * *: created directory structure
<|MERGE_RESOLUTION|>--- conflicted
+++ resolved
@@ -1,4 +1,8 @@
-<<<<<<< HEAD
+2016-06-16  Jan Snigula  <snigula@mpe.mpg.de>
+
+	* pyhetdex/het/ifu_centers.py: Read the IFU ID from the header
+	* tests/test_reconstructions.py: Added test
+
 2016-06-15 Francesco Montesano <montefra@mpe.mpg.de>
 
     * doc/source/cure.rst: add modules
@@ -14,12 +18,6 @@
 
     * setup.py: set version to 0.8.0
     * ReleaseNotes.md: prepare release notes for release
-=======
-2016-06-16  Jan Snigula  <snigula@mpe.mpg.de>
-
-	* pyhetdex/het/ifu_centers.py: Read the IFU ID from the header
-	* tests/test_reconstructions.py: Added test
->>>>>>> d54470a8
 
 2016-06-06 Francesco Montesano <montefra@mpe.mpg.de>
 
