--- conflicted
+++ resolved
@@ -1,6 +1,9 @@
 2017-07-19 Francesco Montesano <montefra@mpe.mpg.de>
 
-<<<<<<< HEAD
+  * : merge ^/trunk into ^/branches/db_utils
+
+2017-07-19 Francesco Montesano <montefra@mpe.mpg.de>
+
     * pyhetdex/tools/db_helpers.py: added. Resolves issue #2026
     * tests/test_tools/test_db_helpers.py: test it
     * setup.py: add peewee as test dependency
@@ -9,12 +12,13 @@
     * doc/source/tools/db_helpers.rst: add documentation
     * doc/source/tools/index.rst: same
     * doc/Makefile: let sphinx-autobuild to chose the port
-=======
+
+2017-07-19 Francesco Montesano <montefra@mpe.mpg.de>
+
     * pyhetdex/tools/io_helpers.py: convert the copy resource into a class for
 	  better customization. Keep the old function as a helper function
     * tests/test_tools/test_io_helpers.py: test the changes
     * doc/source/tools/io_helpers.rst: document all
->>>>>>> 8dfe1a2a
 
 2017-07-17 Daniel Farrow <dfarrow@mpe.mpg.de>
  
