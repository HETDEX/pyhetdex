<<<<<<< HEAD
2016-10-07 Francesco Montesano <montefra@mpe.mpg.de>

	* pyhetdex/tools/configuration.py: change the ConfigParser.get_list_of_list
	  to solve issue #1621
    * tests/test_tools/test_configuration.py: test the new implementation
    * ReleaseNotes.md: update

2016-10-07 Francesco Montesano <montefra@mpe.mpg.de>

    * pyhetdex/tools/configuration.py: change the ConfigParser.get_list to solve
	  issue #1620
    * tests/test_tools/test_configuration.py: test the new implementation
    * ReleaseNotes.md: update
=======
2016-11-04 Francesco Montesano <montefra@mpe.mpg.de>

    * doc/source/tools/astro/zscale.rst: added
    * doc/source/tools/astro/index.rst: add the above to the index

2016-10-12 Daniel Farrow <dfarrow@mpe.mpg.de>

    * pyhetdex/coordinates/astrometry.py: added xy_to_ra_dec
    * setup.py: added commnad line entry point for above
    * tests/test_coordinates/test_astrometry.py: added tests for above 
    * doc/source/astrometry_tools.rst: added documentation for above
>>>>>>> 3f7ec2bd

2016-09-27 Daniel Farrow <dfarrow@mpe.mpg.de>

    * pyhetdex/coordinates/astrometry.py: fixed bug where .fit extension in fout would cause failure
    * tests/test_coordinates/test_astrometry.py: added tests for '.txt' files

2016-09-27 Daniel Farrow <dfarrow@mpe.mpg.de>

    * ReleaseNotes.md: update
    * pyhetdex/coordinates/astrometry.py: port changes from ^/branches/selection_function_devel
    * pyhetdex/coordinates/tangent_projection_astropy.py: same
    * pyhetdex/tools/read_catalogues.py: same

2016-09-14 Francesco Montesano <montefra@mpe.mpg.de>

    * pyhetdex/ltl/chebyshev.py: move here the Chebyshev implementations, use
	  numpy and use matrixCheby2D_7 in interCheby2D_7 
    * pyhetdex/cure/distortion.py: adapt to this
    * pyhetdex/cure/fibermodel.py: same
    * pyhetdex/ltl/marray.py: leave and deprecate the old interface
    * ReleaseNotes.md: update release notes
    * doc/source/ltl.rst: add chebyshev to documentation
    * tests/test_cure/test_distortion.py: use the new Chebyshev
    * tests/test_cure/test_fibermodel.py: adapt the tolerance
    * tests/test_ltl/test_chebyshev.py: test Chebyshev
    * tests/test_ltl/test_marray.py: test the warnings

2016-09-07 Francesco Montesano <montefra@mpe.mpg.de>

    * setup.py: bump version number
    * pyhetdex/ltl/marray.py: use numpy to compute the Chebyshev T_i
    * tests/test_ltl/test_marray.py: fix possible error with tests

2016-09-01 Greg Zeimann <gregz@astro.as.utexas.edu>

	* pyhetdex/ltl/marray.py: added function to build the Chebyshev matrix for
	  post fitting ("matrixCheby2D_7") 

2016-08-18 Francesco Montesano <montefra@mpe.mpg.de>

    * setup.py: bump version to 0.9
	* ReleaseNotes.md: update accordingly

2016-08-18 Francesco Montesano <montefra@mpe.mpg.de>

    * README.md: update info
    * setup.py: pep8

2016-08-12 Francesco Montesano <montefra@mpe.mpg.de>

    * pyhetdex/het/fplane.py: fix deprecations in documentation

2016-07-29 Francesco Montesano <montefra@mpe.mpg.de>

    * doc/Makefile: add coverage command
    * doc/build: ignore everything under build
    * doc/source/changelog.rst: include the changelog verbatim
    * tests/test_cure/test_distortion.py: fix tests in python 3

2016-07-27  Jan Snigula  <snigula@mpe.mpg.de>

	* pyhetdex/ltl/marray.py: Updated whitespace when writing
	* pyhetdex/cure/fibermodel.py: Update coverage
	* pyhetdex/cure/psfmodel.py: Remove locale
	* tests/conftest.py: Updated skip_if_no_executable to return path
	* pyhetdex/cure/distortion.py: Added write routine
	* tests/test_cure/test_distortion.py: Added tests

2016-07-26 Francesco Montesano <montefra@mpe.mpg.de>

    * doc/source/het/fplane.rst: update documentation

2016-07-25 Francesco Montesano <montefra@mpe.mpg.de>

    * pyhetdex/het/ifu_centers.py: fail if the throughput is less than zero
    * tests/data/IFUcen_HETDEX_fail.txt: removed
    * tests/data/IFUcen_HETDEX_missid.txt: same
    * tests/conftest.py: remove fixtures using the above files
    * tests/test_het/test_ifu_centers.py: test the IFU center file parser here
    * tests/test_het/test_reconstructions.py: see the previous items

2016-07-22  Jan Snigula  <snigula@mpe.mpg.de>

	* tests/test_cure/test_distortion.py: Updated
	* test/test_cure/test_fibermodel.py Added new tests
	* tests/data/fibermodel_22.fmod: Added
	* tests/data/distortion_17.dist: Updated to match fibermodel
	* pyhetdex/cure/gaussian.py: Added gauss1d_H evaluation routines
	* pyhetdex/cure/fibermodel.py: More evaluation functions
	* pyhetdex/cure/distortion.py: Added get_numfibers and get_reference_f
	* pyhetdex/cure/bspline.py: Added bspline evaluation routines

2016-07-20 Francesco Montesano <montefra@mpe.mpg.de>

    * tests/test_astrometry.py: moved to test_coordinates
    * tests/test_fiber_fractions.py: moved to test_cure

2016-07-20 Francesco Montesano <montefra@mpe.mpg.de>

	* : merge ^/branches/shot_rework_1515 into ^/trunk

2016-07-20 Francesco Montesano <montefra@mpe.mpg.de>

	* : merge ^/trunk into ^/branches/shot_rework_1515
    * ReleaseNotes.md: updated

2016-07-20 Francesco Montesano <montefra@mpe.mpg.de>

    * pyhetdex/het/dither.py: add an option to use the hetpupil in the
	  illumination model
    * doc/source/dither_file.rst: document it
    * tests/test_het/test_dither.py: test it
    * tests/conftest.py: make fixture to skip non existing executable
    * tests/test_het/test_telescope.py: update according to the above

2016-07-19 Francesco Montesano <montefra@mpe.mpg.de>

    * pyhetdex/het/dither.py: add possibility to pass the dither positions via
	  command line
    * tests/test_het/test_dither.py: update the tests
    * doc/source/dither_file.rst: document the changes

2016-07-14 Francesco Montesano <montefra@mpe.mpg.de>

    * pyhetdex/het/telescope.py: add HetpupilModel to use CUREBIN/hetpupil
    * tests/test_het/test_telescope.py: test it
    * tox.ini: pass the CUREBIN environment variable in the test environments

2016-07-07 Francesco Montesano <montefra@mpe.mpg.de>

	* : merge ^/trunk into ^/branches/shot_rework_1515
	* tests/test_astrometry.py: adapted

2016-07-07 Francesco Montesano <montefra@mpe.mpg.de>

	* setup.py: add pytest-catchlog dependency
    * tox.ini: same
    * tests/test_tools/test_logging_helper.py: rewrite getting rid of nose way
	  and streamline the tests
    * tests/conftest.py: make the compare_fits a fixture
    * tests/test_het/test_reconstructions.py: use it
    * tests/settings.py: removed
    * tests/test_cure/test_distortion.py: use int instead of locale.atoi
    * tests/test_cure/test_fibermodel.py: same
    * tests/test_cure/test_psfmodel.py: same
	* doc/source/install.rst: update dependencies

2016-07-07 Francesco Montesano <montefra@mpe.mpg.de>

	* tests/*: reorganize the tests in directories; adjust some test

2016-07-07 Francesco Montesano <montefra@mpe.mpg.de>

    * doc/source/het/illumination.rst: removed
    * doc/source/het/image_quality.rst: removed
    * doc/source/het/index.rst: remove them from index
    * doc/source/het/telescope.rst: update autodoc options
    * pyhetdex/het/telescope.py: rewrite shot according to issuei #1515
    * pyhetdex/het/dither.py: update to the new shot object
    * pyhetdex/het/illumination.py: removed
    * pyhetdex/het/image_quality.py: removed
    * tests/test_dither.py: update test
    * tests/test_file_tools.py: same
    * tests/test_het/test_telescope.py: added
    * tests/test_image_quality.py: removed
    * tests/test_reconstructions.py: removed
	* ReleaseNotes.md: update

2016-07-05 Francesco Montesano <montefra@mpe.mpg.de>

    * tests/conftest.py: reorganization and use pytest properly
    * tests/test_datacube2rgb.py: same
    * tests/test_distortion.py: same
    * tests/test_dither.py: same
    * tests/test_fibermodel.py: same
    * tests/test_fplane.py: same
    * tests/test_generate_randoms.py: same
    * tests/test_io_helpers.py: same
    * tests/test_iq_fit.py: same
    * tests/test_psfmodel.py: same
    * tests/test_reconstructions.py: same
    * tests/test_sky.py: same

2016-07-11  Jan Snigula  <snigula@mpe.mpg.de>

	* pyhetdex/cure/fibermodel.py: Added compability for version 22
	fibermodels, started adding evaluation functions.

2016-07-07 Daniel Farrow <dfarrow@mpe.mpg.de>

    * pyhetdex/coordinates/astrometry.py: added routines to add ra, dec to
      catalogues and WCS headers to fits images
    * pyhetdex/coordinates/tangent_projection_astropy.py: flipped one of
      the scale values
    * setup.py: added entry points for new command line routines
    * pyhetdex/het/flux_conversions.py: fixed type-o in comments
    * pyhetdex/cure/fiber_fractions.py: New module to compute the fraction of
      psf model flux in a fiber, and the fraction of a fiber in an aperture
    * tests/data/061706_074.als: test data
    * tests/data/CuFepses20160604T063029.1_074_sci.fits: as above
    * tests/data/IFUcen_HETDEX.fiberfrac.txt: ""
    * tests/data/detect074_line.dat: ""
    * tests/data/detect085_line.dat: ""
    * tests/data/dither.example.fiberfrac.txt: ""
    * tests/test_astrometry.py: added tests for astrometry module
    * tests/test_fiber_fractions.py: added tests for fiber_fractions module
    * doc/source/astrometry_tools.rst: Added documentation for the new tools
    * doc/source/coordinates.rst: ""
    * doc/source/index.rst: ""

2016-07-04 Francesco Montesano <montefra@mpe.mpg.de>

    * doc/source/contributions.rst: fix English

2016-07-04 Francesco Montesano <montefra@mpe.mpg.de>

    * doc/source/contributions.rst: improved
    * doc/source/index.rst: add reference anchor
    * doc/source/install.rst: update information

2016-06-29  Jan Snigula  <snigula@mpe.mpg.de>

	* pyhetdex/cure/distortion.py: Added remaining mapping functions
	* tests/test_distortion.py: Added corresponding tests

2016-06-28  Jan Snigula  <snigula@mpe.mpg.de>

	* pyhetdex/cure/distortion.py: Added more mapping routines

2016-06-17  Jan Snigula  <snigula@mpe.mpg.de>

	* pyhetdex/het/ifu_centers.py: Accept also VIFU in header for id

2016-06-16  Jan Snigula  <snigula@mpe.mpg.de>

	* pyhetdex/het/ifu_centers.py: Read the IFU ID from the header
	* tests/test_reconstructions.py: Added test

2016-06-15 Francesco Montesano <montefra@mpe.mpg.de>

    * doc/source/cure.rst: add modules
    * doc/source/het/flux_conversions.rst: added
    * doc/source/het/index.rst: add to index
    * doc/source/het/reconstruct_ifu.rst: show inheritance
    * doc/source/ltl.rst: add marray docs
    * pyhetdex/cure/distortion.py: some pep8, some little change
    * pyhetdex/het/flux_conversions.py: same
    * tox.ini: raise the coverage target to 90%

2016-06-06 Francesco Montesano <montefra@mpe.mpg.de>

    * setup.py: set version to 0.8.0
    * ReleaseNotes.md: prepare release notes for release

2016-06-06 Francesco Montesano <montefra@mpe.mpg.de>

    * pyhetdex/het/fplane.py: make it work on python 3

2016-06-02  Jan Snigula  <snigula@mpe.mpg.de>

	* pyhetdex/het/fplane.py: Updated for new fplane format
	* pyhetdex/het/dither.py: Apdated for changed fplane
	* pyhetdex/coordinates/distances.py: Fixed calculation and test
	* pyhetdex/coordinates/tangent_projection.py: PEP8

2016-05-19  Jan Snigula  <snigula@mpe.mpg.de>

	* pyhetdex/cure/distortion.py: make Distortion class compatible with
	multiple file versions. Supports version 14 and 17
	* pyhetdex/cure/fibermodel.py: make FiberModel class compatible with
	multiple file versions. Supports version 16 to 21
	* pyhetdex/cure/psfmodel.py: make PSFModel class compatible with
	multiple file versions. Supports version 2 and 3.
	* pyhetdex/tools/astro/zscale.py: PEP8 compliancy
	* tests/test_distortion.py: Updated
	* tests/test_fibermodel.py: Updated
	* tests/test_psfmodel.py: Updated
	* tests/test_reconstructions.py: Updated

2016-05-09  Jan Snigula  <snigula@mpe.mpg.de>

	* pyhetdex/het/reconstruct_ifu.py: Correctly rotate the individual
	images if needed

2016-04-29 Francesco Montesano <montefra@mpe.mpg.de>

    * setup.py: update to version 0.7.0
    * ReleaseNotes.md: update

2016-04-29 Francesco Montesano <montefra@mpe.mpg.de>

    * pyhetdex/het/reconstruct_ifu.py: update reconstructIFU entry point to the
	  new QuickReconstructedIFU interface
    * tests/test_reconstructions.py: update tests

2016-04-29  Jan Snigula  <snigula@mpe.mpg.de>

	* pyhetdex/het/reconstruct_ifu.py: Fixed issue 1378

2016-04-29  Jan Snigula  <snigula@mpe.mpg.de>

	* pyhetdex/het/reconstruct_ifu.py: Fixing issue 1378

2016-04-18 Francesco Montesano <montefra@mpe.mpg.de>

    * pyhetdex/tools/processes.py: add a DeferredResult class for defer function
	  execution when running single processor jobs; allow to pass the
	  result_class to the _Worker object
    * tests/test_processes.py: add the class to the tests
    * doc/source/tools/processes.rst: adapt documentations

2016-04-15 Francesco Montesano <montefra@mpe.mpg.de>

	* .coveragerc: removed
	* setup.cfg: add coverage sections; don't report pyhetdex/doc/sphinxext

2016-04-15 Francesco Montesano <montefra@mpe.mpg.de>

    * ReleaseNotes.md: added; track history and help writing the report for the
	  next release

2016-04-14 Francesco Montesano <montefra@mpe.mpg.de>

	* trunk merged
	* pyhetdex/doc/sphinxext/__init__.py: deprecation warning moved to the
	  todo.py
	* pyhetdex/doc/sphinxext/todo.py: add deprecation warning and info in the
	  documentation
	* setup.py: fix dependency
	* tox.py: same

2016-02-19 Francesco Montesano <montefra@mpe.mpg.de>

    * doc/source/conf.py: use again sphinx.ext.todo
    * pyhetdex/doc/sphinxext/__init__.py: deprecate it
    * setup.py: use new sphinx version
    * tox.ini: same

2016-04-14 Francesco Montesano <montefra@mpe.mpg.de>

    * setup.py: bump version to 0.5.0
    * pyhetdex/het/dither.py: improve the dither_file executable
    * tests/test_dither.py: test the dither module to 100%
    * doc/source/dither_file.rst: improve the documentation of dither_file

2016-04-12 Francesco Montesano <montefra@mpe.mpg.de>

    * pyhetdex/tools/processes.py: add remove_worker function, improve
	  worker.wait method
    * tests/test_processes.py: reorganize the tests and test everything
    * doc/source/tools/processes.rst: add remove_worker to the documentation
    * tox.ini: make sure to deploy the coverage report

2016-04-12 Daniel Farrow <dfarrow@mpe.mpg.de>

    * doc/source/add_fluxes_to_randoms.rst: Added documentation
    * doc/source/datacube2rgb.rst: as above
    * doc/source/generate_randoms.rst: as above
    * doc/source/index.rst: as above 
    * pyhetdex/tools/datacube2rgb.py: Changed wavelength increment in hard-coded WCS
 
2016-03-16 Francesco Montesano <montefra@mpe.mpg.de>

	* setup.py: mark the version as 0.5.0-dev
    * tox.ini: ignore little_deploy return code and run it after collecting and
	  showing the coverage result

2016-03-15 Daniel Farrow <dfarrow@mpe.mpg.de>

    * pyhetdex/randoms/generate_randoms.py: added cut to stop
      extrapolating the polynomial fit to the detected fraction
    * pyhetdex/tools/datacube2rgb.py: explicit cast to str
      in output to fix some problems in certain python versions
    Added tests and test data:
    * tests/data/DetAperFluxFrac_test_data.fits
    * tests/data/Randoms_test_data.fits
    * tests/data/Sigma_test_data.fits
    * tests/test_datacube2rgb.py
    * tests/test_generate_randoms.py

2016-03-14 Daniel Farrow <dfarrow@mpe.mpg.de>

   * setup.py: corrected wrong version number 
     from last commit (fixes problem with VDAT installation)

2016-03-11 Daniel Farrow <dfarrow@mpe.mpg.de>

   * setup.py: added entry point for new command
   * pyhetdex/het/flux_conversions.py: minor style changes
   * pyhetdex/randoms/generate_randoms.py: added new command to
     assign fluxes and SNRs to random points
   * pyhetdex/randoms/luminosity_functions.py: added python3 support

2016-02-25 Francesco Montesano <montefra@mpe.mpg.de>

    * setup.py: set version to 0.4.0, ready for release
    * doc/source/_templates/version.html: add template to have the version
	  number
    * doc/source/conf.py: use the template in the sidebar
    * doc/source/index.rst: add version number

2016-02-25 Francesco Montesano <montefra@mpe.mpg.de>

     * pyhetdex/tools/configuration.py: add get{boolean,int,float} with fallback
	   values to the mapping protocol
     * pyhetdex/tools/files/file_tools.py: better error message when the
	   compilation of the regex fails
     * setup.py: set version to 0.4.0-pre
     * tests/test_configuration.py: test the new mapping
     * tests/test_file_tools.py: adjust test

2016-02-19 Francesco Montesano <montefra@mpe.mpg.de>

    * setup.py: remove unused code and bump the version to 0.3.0-post
    * tox.ini: use hetdex pypi server to get software
    * pyhetdex/tools/files/file_tools.py: fix the documentation to use
	  numpydoc==0.6
    * pyhetdex/tools/io_helpers.py: add function documentation
    * doc/source/tools/io_helpers.rst: added
    * doc/source/tools/index.rst: add the above to the index

2016-02-08 Francesco Montesano <montefra@mpe.mpg.de>

    * pyhetdex/tools/logging_helper.py: remove unneeded import
    * setup.py: remove tox and pytest custom commands and use pytest-runner
    * setup.cfg: move pytest section to pytest.ini and add alias for test
    * pytest.ini: added
    * tox.ini: remove explicit dependency to numpy
	* test/test_queue.py: explicitly join the queue at the end of the test to
	  avoid random failures
    * doc/source/contributions.rst: remove info about setup.py tox
    * doc/source/install.rst: fix a sentence

2016-02-03 Francesco Montesano <montefra@mpe.mpg.de>

	* *: branches/queue_generic reintegrated into trunk

2016-02-03 Francesco Montesano <montefra@mpe.mpg.de>

	* svn:mergeinfo: merge with trunk before reintegrating
	* setup.py: bump version to 0.3.0

2016-02-03 Francesco Montesano <montefra@mpe.mpg.de>

    * pyhetdex/tools/queue.py: rename some variable in classes
    * pyhetdex/tools/logging_helper.py: rewrite using the queue module; solves
	  issue #1279
    * doc/source/tools/logging.rst: adapt documentation

2016-02-03 Francesco Montesano <montefra@mpe.mpg.de>

    * pyhetdex/tools/queue.py: queue functionalities and base classes go here
    * doc/source/tools/queue.rst: documentation the above
    * doc/source/tools/index.rst: add the above
    * tests/test_queue.py: test the queue module

2016-02-01 Francesco Montesano <montefra@mpe.mpg.de>

    * MANIFEST.in: added
    * setup.py: temporarily deactivate tox_requires

2016-01-27 Daniel Farrow <dfarrow@mpe.mpg.de>

    * setup..py: Adde entry point for generate_randoms command line tool
    * pyhetdex/randoms/generate_randoms.py: Added tools to generate randoms and
                                            compute their SNR from variance maps 
    * pyhetdex/randoms/luminosity_functions.py: Class to handle luminosity and 
                                                cumulative luminosity functions 

2016-01-27 Francesco Montesano <montefra@mpe.mpg.de>

    * ez_setup.py: added to allow setuptools bootstrap
    * setup.py: bootstrap the above if necessary; v0.2.2

2016-01-27 Francesco Montesano <montefra@mpe.mpg.de>

    * setup.py: define the version number here, bump to v0.2.1; classifiers added
    * pyhetdex/__init__.py: use pkg_resources to get the version number from the
	  egg
    * pyhetdex/tools/processes.py: cosmetic fixes

2016-01-24 Daniel Farrow <dfarrow@mpe.mpg.de>

    * pyhetdex/het/flux_conversions.py: Functions copied from Cure to
      convert between flux and counts on CCD.
    * pyhetdex/randoms: package to hold modules for random
      catalogue generation.
    * pyhetdex/randoms/generate_randoms.py: code to generate random
      catalogues for galaxy clustering (unfinished).
    * pyhetdex/randoms/__init__.py
    * pyhetdex/tools/datacube2rgb.py: Fixed typo in axes labels

2016-01-12 Daniel Farrow <dfarrow@mpe.mpg.de>
   
    * pyhetdex/tools/datacube2rgb.py: command line too to create colour
      images from datacubes
    * setup.py: added entry point for command line tool

2016-01-08  Jan Snigula  <snigula@mpe.mpg.de>

	* pyhetdex/tools/astro/zscale.py: Added


2015-12-09  Jan Snigula  <snigula@mpe.mpg.de>

	* pyhetdex/cure/psfmodel.py: Added
	* tests/test_psfmodel.py: Added
	* tests/test_fibermodel.py: Fixed class name

2015-12-07 Francesco Montesano <montefra@mpe.mpg.de>

    * tests/test_file_tools.py: ignore .svn directory

2015-12-02  Greg Zeimann <gregz@astro.as.utexas.edu>
	* pyhetdex/coordinates/tangent_projection.py: Made adjustments to
	the tangent projection algorithm.  It agrees with the astropy implementation
	with exception of when x_scale != y_scale.

2015-11-27  Jan Snigula  <snigula@mpe.mpg.de>

	* tests/conftest.py: Made datadir a session scope fixture
	* tests/test_reconstructions.py: Added missing tests
	* pyhetdex/tools/io_helpers.py: Fixed minor bug
	* tests/test_io_helpers.py: Added tests
	* tests/test_fibermodel.py: Cleaned up and restructured tests
	* pyhetdex/cure/distortion.py: Added more transformations
	* tests/test_tangent_projection.py: Fixed test failing on mac
	* tests/test_marray.py: De-obfuscated tests
	* tests/test_distortion.py: Cleaned up and restructured tests

2015-11-26  Jan Snigula  <snigula@mpe.mpg.de>

	* tests/conftest.py: Added fits comparion test
	* tests/test_reconstructions.py: Added tests for quick
	reconstruction, test for argparser still missing.

2015-11-26  Jan Snigula  <snigula@mpe.mpg.de>

	* tests/test_fibermodel.py: Added test
	* tests/test_marray.py: Added another test
	* pyhetdex/ltl/marray.py: Cleaned up code
	* pyhetdex/cure/distortion.py: Updated for new MArray constructor
	* tests/test_distortion.py: Added test

2015-11-26 Francesco Montesano <montefra@mpe.mpg.de>

    * pyhetdex/tools/files/file_tools.py: add is_*_regex options
    * tests/test_file_tools.py: test it

2015-11-26 Francesco Montesano <montefra@mpe.mpg.de>

    * doc/source/contributions.rst: fix deployment documentation
    * tox.ini: remove py32 and py33 environments

2015-11-25 Francesco Montesano <montefra@mpe.mpg.de>

    * tox.ini: use ``github.com/montefra/little_deploy`` instead of deploy.py
    * scripts/deploy.py: removed

2015-11-25  Jan Snigula  <snigula@mpe.mpg.de>

	* tests/conftest.py: Added datadir fixture
	* pyhetdex/ltl/marray.py: Reworked classes
	* pyhetdex/tests/test_marray.py: Added tests

2015-11-25  Jan Snigula  <snigula@mpe.mpg.de>

	* tests/conftest.py: Added datadir fixture returning py.path.local object

2015-11-24 Francesco Montesano <montefra@mpe.mpg.de>

    * pyhetdex/het/dither.py: add dither/id_ completion also to output file

2015-11-24 Francesco Montesano <montefra@mpe.mpg.de>

	* setup.cfg: ignore script directory
    * scripts/deploy.py: script to copy the content of a given directory to an
	  other one given by a configuration file
    * tox.ini: add deployment of the documentation and coverage report; coverage
	  report fails for coverage < 85%
    * doc/source/index.rst: add link to coverage report
    * doc/source/contributions.rst: add info about documentation and coverage
	  from tox and how to enable deployment

2015-11-24 Francesco Montesano <montefra@mpe.mpg.de>

    * svn:ignore: fix coverage file ignores
    * .coveragerc: settings moved here from setup.cfg
    * setup.cfg: same
    * tox.ini: run coverage for all the environment and collect it and create a
	  report and a html
    * scripts/remove_empty_coverage.sh: added; remove empty .coverage* files

2015-11-23 Francesco Montesano <montefra@mpe.mpg.de>

    * pyhetdex/coordinates/distances.py: fix doctest
    * tests/test_tangent_projection.py: rename the class and method according to
	  r101
    * tox.ini: move the documentation creation as first

2015-11-23 Francesco Montesano <montefra@mpe.mpg.de>

    * pyhetdex/het/reconstruct_ifu.py: add and fix some documentation,
	  reconstruction method not called in __init__,
    * doc/source/quick_ifu_recon.rst: added
    * doc/source/index.rst: add the above
    * doc/source/conf.py: add astropy to intersphinx

2015-11-20 Francesco Montesano <montefra@mpe.mpg.de>

    * pyhetdex/coordinates/tangent_projection_astropy.py: PEP8, plus fix
	  constructor signature and dont' pack/unpack arguments for the
	  transformations
    * doc/source/coordinates.rst: add astropy based projection

2015-11-17 Daniel Farrow <dfarrow@mpe.mpg.de>

  * pyhetdex/coordinates/tangent_projection.py: Renamed IFUAstrom to TangentPlane
  * pyhetdex/coordinates/tangent_projection_astropy.py: Tangent plane projection
	with the same interface as above but using astropy.wcs module

2015-11-16 Francesco Montesano <montefra@mpe.mpg.de>

    * setup.py: added forgotten ``tox_requires`` entry point

2015-11-13 Francesco Montesano <montefra@mpe.mpg.de>

    * doc/source/dither_file.rst: update documentation for dither_file
	  executable
    * doc/source/het/illumination.rst: added
    * doc/source/het/index.rst: add
    * doc/source/het/image_quality.rst: fix underline length
    * pyhetdex/het/dither.py: add detail
    * pyhetdex/het/illumination.py: PEP8

2015-11-13 Francesco Montesano <montefra@mpe.mpg.de>

    * pyhetdex/doc/sphinxext/todo.py: fix documentation built on python 2
    * pyhetdex/het/image_quality.py: PEP8, solve severe error in the
	  documentation
    * tox.ini: build the documentation in one env
    * doc/source/conf.py: use matplotlib Agg backend to avoid failures when
	  building the documentation with tox

2015-11-12 Francesco Montesano <montefra@mpe.mpg.de>

    * pyhetdex/coordinates/distances.py: round floats to 10th decimal to avoid
	  test failures due to floating point representation
    * pyhetdex/coordinates/tangent_projection.py: same
    * pyhetdex/coordinates/transformations.py: same

2015-11-11 Francesco Montesano <montefra@mpe.mpg.de>

    * pyhetdex/*: import the __future__
    * tests/*: same
    * little fixes to make the tests pass

2015-11-11 Francesco Montesano <montefra@mpe.mpg.de>

    * setup.cfg: doctest enabled
    * setup.py: remove forgotten nose dependency
    * tests/conftest.py: ignore setup.py
    * pyhetdex/coordinates/transformations.py: fix failing doctests

2015-11-11 Francesco Montesano <montefra@mpe.mpg.de>

    * pyhetdex/coordinates/transformations.py: import __future__
    * setup.py: replace nose with pytest and add tox
    * setup.cfg: same
    * tests/conftest.py: added
    * tests/test_*.py: ported to pytest
    * tests/test_dither.py: same plus adapt tests to the code in r91
    * tests/data/dither.example.txt: fix it to match source code
    * tox.ini: add tox
    * svn:ignore: ignore pytest cache and tox directories
    * doc/source/contributions.rst: document pytest and tox
    * doc/source/install.rst: new dependences

2015-11-11 Francesco Montesano <montefra@mpe.mpg.de>

    * pyhetdex/het/reconstruct_ifu.py: fix typo and do some PEP8

2015-11-11 Francesco Montesano <montefra@mpe.mpg.de>

    * pyhetdex/het/fplane.py: add ifu dictionaries indexed by specid and ihmpid
	  and functions to get ifu for specific ids
    * pyhetdex/het/dither.py: improve dither creation
    * pyhetdex/het/telescope.py: PEP8
    * doc/source/het/telescope.rst: added
    * doc/source/het/index.rst: add telescope

2015-10-29 Francesco Montesano <montefra@mpe.mpg.de>

    * pyhetdex/tools/configuration.py: add fallback to section proxy
    * tests/test_configuration.py: test fallback

2015-10-25  Jan Snigula <snigula@mpe.mpg.de>

	* pyhetdex/tools/io_helpers.py: Moved code from curewise.cureutil here.
	* pyhetdex/ltl/MArray.py: Moved here from curewise
	* pyhetdex/cure/Distortion.py: Moved here from curewise
	* pyhetdex/cure/Fibermodel.py: Moved here from curewise

2015-10-23 Francesco Montesano <montefra@mpe.mpg.de>

     * pyhetdex/tools/configuration.py: remove not used import

2015-10-23 Daniel Farrow <dfarrow@mpe.mpg.de>

     * tests/test_dither.py: tests for new dither file creator
     * tests/data/fplane.txt: data for above
     * tests/data/dither.example.txt: as above
     * tests/data/dither_positions.txt: as above
     * setup.py: added dither_file entry point
     * pyhetdex/het/image_quality.py: Now accepts guide probe information. Added
                                      abstract _FwhmModel class to give a common
                                      interface to different IQ models.
     * pyhetdex/het/dither.py: Added code to generate dither files
     * pyhetdex/het/telescope.py: Created a Shot class that stores tracker and GP
                                     information.
     * pyhetdex/het/illumination.py: Returns a (dummy) illumination value in the
                                     focal plane.
     * doc/source/dither_file.rst: Documentation for the new dither file creator
     * doc/source/index.rst: as above

2015-10-07  Francesco Montesano <montefra@mpe.mpg.de>

    * pyhetdex/tools/configuration.py: don't fail with lists composed by one
	  entry without commas
    * tests/test_configuration.py: test it

2015-10-06  Francesco Montesano <montefra@mpe.mpg.de>

    * pyhetdex/tools/configuration.py: back port mapping interface from python
	  3.5 to 2.7
    * tests/test_configuration.py: add tests for the mapping
	* pyhetdex/tools/processes.py: add property to know if multiprocessing is on
	  or not

2015-07-21  Francesco Montesano <montefra@mpe.mpg.de>

    * pyhetdex/tools/configuration.py: *ast* raise a syntax error when trying to
	  interpret path strings

2015-07-13  Francesco Montesano <montefra@mpe.mpg.de>

    * pyhetdex/tools/processes.py: allow to use a different pool implementation
	  when initialising the worker

2015-07-10  Francesco Montesano <montefra@mpe.mpg.de>

    * doc/Makefile: add some ignore for livehtml 
	* pyhetdex/tools/processes.py (_Worker): now can be use as one-off context
	  manager
    * tests/test_processes.py: add tests
    * doc/source/tools/processes.rst: reorganize examples
    * pyhetdex/tools/logging_helper.py: better if

2015-07-06  Francesco Montesano <montefra@mpe.mpg.de>

    * tests/test_logging_helper.py: added some more test
    * doc/source/tools/logging.rst: reorganization of the documentation

2015-07-06  Francesco Montesano <montefra@mpe.mpg.de>

    * doc/source/tools/logging.rst: show imports in documentations
    * pyhetdex/tools/processes.py: add wait method to the _Worker class
    * tests/test_logging_helper.py: test logging from the main and the child
	  processes using the QueueHandler and QueueListener

2015-07-01  Francesco Montesano <montefra@mpe.mpg.de>

	* doc/source/tools/*/*rst: forgotten to add them in previous commit

2015-06-30  Francesco Montesano <montefra@mpe.mpg.de>

    * pyhetdex/tools/logging_helper.py: implemented
    * tests/test_logging_helper.py: tested
    * doc/build: exclude doctest
    * doc/source/conf.py: add doctest plugin
    * doc/source/het/*: reorganize content
    * doc/source/het.rst: removed
    * doc/source/tools/*: reorganize content
    * doc/source/tools/logging.rst: added; contains use examples
    * doc/source/tools/processes.rst: restructured with use examples
    * doc/source/tools_*.rst: removed
    * doc/source/index.rst: adapted to the above
    * pyhetdex/coordinates/distances.py: make succeed sphinx doctest plugin 
    * pyhetdex/coordinates/tangent_projection.py: same
    * pyhetdex/coordinates/transformations.py: same
    * pyhetdex/doc/docstring.py: same
    * pyhetdex/het/dither.py: same
    * pyhetdex/het/fplane.py: same
    * pyhetdex/het/ifu_centers.py: same
    * pyhetdex/tools/configuration.py: same
    * pyhetdex/tools/files/file_tools.py: same
    * pyhetdex/tools/files/fits_tools.py: same
    * pyhetdex/tools/processes.py: same
    * pyhetdex/tools/six_ext.py: same

2015-06-23  Francesco Montesano <montefra@mpe.mpg.de>

    * doc/source/install.rst: installation instruction improved
    * doc/source/contributions.rst: add python version support
    * doc/source/index.rst: add little description

2015-06-03  Francesco Montesano <montefra@mpe.mpg.de>

    * doc/build: ignore html and doctrees
    * doc/source/contributions.rst: fix text
    * doc/source/install.rst: update instructions
    * pyhetdex/tools/processes.py: remove item from todo

2015-05-29  Francesco Montesano <montefra@mpe.mpg.de>

	* pyhetdex/tools/files/file_tools.py(scan_dirs): reimplement with
	  ``os.walk``
	* tests/test_file_tools.py: test ``scan_dirs``

2015-05-29  Francesco Montesano <montefra@mpe.mpg.de>

	* pyhetdex/tools/processes.py: add ``Result`` object and expand ``_Worker``
	* tests/test_processes.py: test more thoroughly
	* doc/source/tools_processes.rst: extend documentation

2015-05-17  Daniel Farrow <dfarrow@mpe.mpg.de>

	* pyhetdex/common/file_tools.py: added a function to search for and 
	  yield directories.

2015-05-08  Francesco Montesano <montefra@mpe.mpg.de>

    * pyhetdex/tools/files/file_tools.py(scan_files): add "followsymlink" option
    * pyhetdex/tools/six_ext.py: import mock under a common name

2015-05-06  Francesco Montesano <montefra@mpe.mpg.de>

	* pyhetdex/tools/six_ext.py: ``ConfigFileError`` and docstrings added
	* doc/source/tools_six_ext.rst: added to the documentation
	* doc/source/index.rst: same

2015-05-06  Francesco Montesano <montefra@mpe.mpg.de>

	* setup.py: add ``six`` to the dependency list
	* pyhetdex/tools/configuration.py: use six
	* pyhetdex/tools/files/file_tools.py: use six
	* pyhetdex/tools/astro/dss_image.py: use six, adjust imports order
	* pyhetdex/tools/six_ext.py: add some more variable in the spirit of six
	* pyhetdex/doc/sphinxext/todo.py: PEP8 compliant

2015-05-05  Francesco Montesano <montefra@mpe.mpg.de>

	* setup.cfg: run also doctest with nosetests
	* pyhetdex/coordinates/transformations.py: fix docstring, doctest works
	* pyhetdex/doc/docstring.py: same
	* pyhetdex/tools/configuration.py: same
	* pyhetdex/tools/files/file_tools.py: same
	* pyhetdex/het/fplane.py: same, fix IFU.__str__ output
	* pyhetdex/tools/files/file_tools.py(wildcards_to_regex): renamed, fix
	  return bug
	* pyhetdex/tools/files/file_tools.py(scan_files): matches and exclusion done
	  on the full path + filename
	* tests/test_file_tools.py: add more tests for better coverage
	* tests/test_fplane.py: add IFU output string

2015-04-30  Francesco Montesano <montefra@mpe.mpg.de>

	* README.md: some formatting changed
	* pyhetdex/doc/docstring.py: fixed type in the function documenation
	* setup.py: fix sphinx-autobuild version number

2015-04-24  Francesco Montesano <montefra@mpe.mpg.de>

	* pyhetdex/het/fplane.py: add base classes for IFU container and FPlane parser
	* doc/source/het.rst: add it to the documentations
	* tests/data/fplane.txt: add fplane file
	* tests/test_fplane.py: add test
	* tests/test_processes.py: make multiprocessing tests faster
	* setup.cfg: remove tissue options
	* setup.py: same. Use sphinx-autobuild >= 0.52
	* doc/Makefile: use regex exclusion for sphinx-autobuild

2015-03-24  Francesco Montesano <montefra@mpe.mpg.de>

	* pyhetdex/tools/configuration.py: handle empty lists
	* tests/test_configuration.py: test it

2015-03-20  Francesco Montesano <montefra@mpe.mpg.de>

	* tests/test_configuration.py: test now interpolation when getting options

2015-03-19  Francesco Montesano <montefra@mpe.mpg.de>

	* pyhetdex/tools/configuration.py: example added

2015-03-18  Francesco Montesano <montefra@mpe.mpg.de>

	* pyhetdex/tools/configuration.py: add cross section interpolation also to
	  python 2
	* doc/source/tools_config.rst: document it
	* tests/test_configuration.py: add test

2015-03-17  Francesco Montesano <montefra@mpe.mpg.de>

	* pyhetdex/doc/docstring.py: decorate functions to allow format string
	  substiution
	* doc/source/doc.rst: add documentation
	* tests/test_docstring.py: add test

2015-03-16  Francesco Montesano <montefra@mpe.mpg.de>

	* pyhetdex/tools/configuration.py: custom config parser added (from
	  quicklook)
	* tests/test_configuration.py: tested almost completely
	* doc/source/tools_config.rst: added in documentation
	* doc/source/index.rst: added section

2015-03-12  Francesco Montesano <montefra@mpe.mpg.de>

	* pyhetdex/tools/processes.py: first implementation of
	  single/multiprocessor abstraction
	* tests/test_processes.py: test it
	* doc/source/tools_processes.rst: document it
	* doc/source/index.rst: same
	* doc/source/tools_files.rst: typo fixed
	* setup.py: bootstrap nose to make nosetests available
	* doc/Makefile: livehtml triggered by code changes

2015-03-11  Francesco Montesano <montefra@mpe.mpg.de>

	* pyhetdex/tools/files/file_tools.py: added file search in directory
	* tests/test_file_tools.py: test part of it
	* doc/source/install.rst: little formatting fixed

2015-03-06  Francesco Montesano <montefra@mpe.mpg.de>

	* setup.*: added tissue, enable PEP8 checks during nosetests
	* doc/source/install.rst: same

2015-03-06  Francesco Montesano <montefra@mpe.mpg.de>

	* doc/Makefile: added sphinx-autobuild (automatic sphinx build)
	* setup.py: added as dependence
	* doc/source/install.rst: added
	* doc/source/contributions.rst: added
	* doc/source/index.rst: adapted to the above

2015-03-03  Francesco Montesano <montefra@mpe.mpg.de>

	* doc/source/conf.py: added project description in the side bar. Added
	  sphinx.ext.intersphinx 

2015-03-03  Francesco Montesano <montefra@mpe.mpg.de>

	* pyhetdex: all modules with tests run with python3 
	* pyhetdex/tools/astro/{sky,dss_image}.py: adapted for the above

2015-03-03  Francesco Montesano <montefra@mpe.mpg.de>

	* AUTHORS, LICENCE: added
	* doc/source/{index,authors,licence}.rst: added to the documentation
	* setup.py: authors updated, dependences fixed.

2015-03-02  Francesco Montesano <montefra@mpe.mpg.de>

	* pyhetdex/doc/sphinxext/todo.py: copied and modified from sphinx.ext.todo
	  to show only the link in the todo list
	* doc/source/doc.rst: add module documentation (very rough for now)
	* doc/source/changelog.rst: add changelog to documentation
	* doc/source/todos.rst: add todo list to documentation
	* doc/source/index.rst: adapt to the above changes
	* doc/source/conf.py: adapt to the above changes, change the path to `todo`
	  extension, add alabaster as theme
	* setup.py: add alabaster as dependences for sphinx
	* pyhetdex/tools/astro/dss_image.py: move todos in functions before
	  parameters

2015-02-26  Francesco Montesano  <montefra@mpe.mpg.de>

    * **/__init__.py: commented out all unused bits of code
    * pyhetdex/*: PEP8 compliant
    * tests/*: all modules are in the test suite, at least with a stub, fail
      test. Resolve #756

2015-02-25  Francesco Montesano  <montefra@mpe.mpg.de>

    * **/__init__.py: remove submodule imports to avoid circular imports
    * pyhetdex/common: removed
    * python/tools/analysis: renamed pyhetdex/tools/astro
    * python/common/dss_image.py: moved to pyhetdex/tools/astro
    * python/common/{file_tools,fitstools}.py: moved to
      pyhetdex/tools/files/{file_tools,fits_tools}.py
    * tests/*: adapted to the above changes
    * doc/source/*: same

2015-02-24  Francesco Montesano  <montefra@mpe.mpg.de>

    * pyhetdex/common/dss_image.py: added astropy.wcs info in the documentation
    * tests/test_wcs.py: added dummy test

2015-02-24  Francesco Montesano  <montefra@mpe.mpg.de>

    * pyhetdex/common/external_server_connect.py: renamed dss_image.py
    * pyhetdex/common/dss_image.py: deg2pix moved, some code and documentation change
    * pyhetdex/coordinates/wcs.py: deg2pix moved here
    * doc/source/common.rst: adapted to the above changes
    * doc/source/coordinates.rst: adapted to the above changes
    * pyhetdex/common/__init__.py: adapted to the above changes
    * tests/test_dss_image.py: adapted to the above changes
    * tests/test_extserconn.py: moved to test_dss_image
    * tests/test_wcs.py: added fail test

2015-02-20  Francesco Montesano  <montefra@mpe.mpg.de>

    * documentation: all the documentation has been re-checked and made
      compliant to numpy style.

2015-02-19  Francesco Montesano  <montefra@mpe.mpg.de>

    * setup.py: astropy v1.0 is out
    * pyhetdex/coordinates/distances.py: calcAngSepDeg moved here and renamed.
      Some variable names changed
    * pyhetdex/coordinates/transformations.py: calcAngSepDeg moved from here
    * doc/source/coordinates.rst: added new distance section
    * tests/test_distances.py: angular distance test moved here
    * tests/test_transformations.py: from here

2015-02-19  Francesco Montesano  <montefra@mpe.mpg.de>

    * pyhetdex/coordinates/tangent_projection.py: direct and inverse transform
      converted to IFUAstrom methods, documentation adapted
    * tests/test_tangent_projection.py: adapted

2015-02-19  Francesco Montesano  <montefra@mpe.mpg.de>

    * pyhetdex/tools/analysis/iq_fit.py: bugfix with astropy moffat import

2015-02-18  Francesco Montesano  <montefra@mpe.mpg.de>

    * version: 0.2.0 non backward compatible changes
    * setup.py: use astropy version>= 1 (it's about to come out and will be a
      LTS)
    * pyhetdex/tools/analysis/iq_fit.py: adapted to astropy>=1
    * pyhetdex/astrometry: renamed pyhetdex/coordinates
    * pyhetdex/astrometry/astrometry.py: renamed
      pyhetdex/coordinates/tangent_projection.py
    * pyhetdex/common/coord.py: renamed
      pyhetdex/coordinates/transformations.py
    * pyhetdex: imports in __init__ adapted to new names
    * tests/: tests adapted to new names
    * doc/source/*rst: documentation adapted to new names
    * doc/source/conf.py: version extracted from pyhetdex (not hardcoded)

2015-02-18  Francesco Montesano  <montefra@mpe.mpg.de>

    * pyhetdex/tools/analysis/sky.py: documentation compliant with standard
    * doc/source/tools.rst: order documentation as in source

2015-02-18  Francesco Montesano  <montefra@mpe.mpg.de>

    * README.md: added some info about documentation
    * pyhetdex/tools/analysis/iq_fit.py: renamed from
	  `pyhetdex/tools/analysis/seeing.py`. Moffat fit reimplemented using
	  astropy.  WARNING: The module is not tested
    * pyhetdex/tools/analysis/__init__.py: import adjusted
    * tests/test_iq_fit.py: partial test created. The modules works, but more
      tests are needed before being able to use it
    * doc/source/conf.py: added autosummary, fixes some warnings
    * doc/source/tools.rst: adjust iq_fit documentation parameters

2015-02-18  Francesco Montesano  <montefra@mpe.mpg.de>

    * doc/source/het.rst: order het.dither documentation as in the source file
    * pyhetdex/het/dither.py: documentation comply to numpydoc style
    * tests/test_reconstructions.py: manual test of the reconstruction added.

2015-02-05  Francesco Montesano  <montefra@mpe.mpg.de>

    * pyhetdex/het/image_quality.py: documentation, PEP8. API change: first
      letter of class name as capitalized, no config object passed, but necessary
      settings
    * pyhetdex/het/throughput.py: same
    * pyhetdex/het/reconstruct_ifu.py: documentation fixed. API change:
      fe_prefix defaults to "", not "Fe"

2015-02-04  Francesco Montesano  <montefra@mpe.mpg.de>

    * pyhetdex/common/coords.py: added link to astlib
    * pyhetdex/common/external_server_connect.py: documentation added. PEP8
      compliant. Todos added
    * pyhetdex/common/file_tools.py: docstring in numpy style
    * pyhetdex/common/fitstools.py: same
    * tests/test_coords.py: hms2decimal transform test precision set to 1e-5
    * tests/test_extserconn.py: added stub test that fails. Write tests after
      fixing the todos in external_server_connect.py

2015-01-30  Francesco Montesano  <montefra@mpe.mpg.de>

    * pyhetdex/astrometry/astrometry.py: Todo about tests reliability added

2015-01-30  Francesco Montesano  <montefra@mpe.mpg.de>

    * pyhetdex/astrometry/astrometry.py: author added
    * pyhetdex/common/coords.py: PEP8 compliant, documentation modified to
      comply with the standard. Added list of todo about implementation and tests
    * tests/test_coords.py: tests for the coords module. Almost complete, but
      some tests fail
    * doc/source/common.rst: section underlines adjusted to avoid complains from
      sphinx

2015-01-28  Francesco Montesano  <montefra@mpe.mpg.de>

    * doc/source/conf.py: numpydoc plugin added
    * doc/source/common.rst: section title added
    * doc/source/tools.rst: same
    * doc/source/het.rst: same, plus typo
    * pyhetdex/astrometry/astrometry.py: documentation now comply with the
      requirements
    * pyhetdex/het/ifu_centers.py: same, plus small refactoring
    * pyhetdex/het/throughput.py
    * setup.py: sphinx and numpydoc optional dependances added
    * README.md: documentation section expanded

2015-01-26  Francesco Montesano  <montefra@mpe.mpg.de>

    * tests/test_sky.py: first, non complete, tests for the sky background
      estimation added. Still need to check the correctness of the output.

2015-01-23  Francesco Montesano  <montefra@mpe.mpg.de>

    * tests/test_sky.py: first, non complete, tests for the sky background
      subtraction added
    * tests/data/detect046_cont.dat: list of star detected. Used to find
      coordinates for the image quality fit
    * setup.cfg: fixed options name (this way it is possible to run nosetests as
      standalone)

2015-01-22  Francesco Montesano  <montefra@mpe.mpg.de>

    * svn:ignore: .eggs added
    * pyhetdex/het/dither.py: fixed bug in error handling when parsing the
      dither
    * pyhetdex/het/ifu_centers.py: added custom error for easier catch
    * pyhetdex/het/reconstruct_ifu.py: changed order of error handling
    * tests/data: old data removed, new data added. They should be enough to
      test ifu reconstruction, the sky module and image quality fit
    * tests/test_reconstructions.py: file names adapted. Test failures more
      rigorously. All reconstruct_ifu.py covered. Still miss check of the output.

2015-01-21  Jan Snigula  <snigula@mpe.mpg.de>

    * README.md: Added instructions for documentation

2015-01-21  Jan Snigula  <snigula@mpe.mpg.de>

    * doc: Added sphinx documentation

2015-01-20  Francesco Montesano  <montefra@mpe.mpg.de>

    * svn:ignore: dist/ added (committed in r24)
    * pyhetdex/het/dither.py: added dither (absolute) file name and path
      (committed in r24)
    * pyhetdex/het/ifu_centers.py: implementation isolated from the ifu
      reconstruction part (committed in r24)
    * pyhetdex/het/reconstruct_ifu.py: ifu center part removed. __init__ accept
      a dither and a ifu center instance. classmethod *from_files* added to use
      the file names instead of the instances. (partially committed in r24)
    * tests/settings.py: testing wide variables (not guaranteed to stay as it
      is)
    * tests/test_reconstructions.py: test dither and ifu_centers parsing. Test
      ifu reconstruction
    * test/data/*: added some data for testing (will likely change as more tests
      are added)

2015-01-19  Francesco Montesano  <montefra@mpe.mpg.de>

    * pyhetdex/__init__.py: remove absolute_import name
    * pyhetdex/astrometry/__init__.py: same
    * pyhetdex/common/__init__.py: same
    * pyhetdex/het/__init__.py: same
    * pyhetdex/tools/__init__.py: same
    * pyhetdex/tools/analysis/__init__.py: same
    * setup.cfg: added branch coverage

2015-01-19  Francesco Montesano  <montefra@mpe.mpg.de>

    * pyhetdex/__init__.py: import submodules
    * pyhetdex/astrometry/__init__.py: same
    * pyhetdex/common/__init__.py: same
    * pyhetdex/het/__init__.py: same
    * pyhetdex/tools/__init__.py: same
    * pyhetdex/tools/analysis/__init__.py: same
    * setup.py: find packages automatically. But only setuptools

2015-01-16  Francesco Montesano  <montefra@mpe.mpg.de>

    * svn:ignore: .coverage and cover/ ignored
    * setup.py: added nosetests
    * setup.cfg: configure nosetests (mostly coverage)
    * README.md: test information updated
    * pyhetdex/tools/analysis/seeing.py: missing parenthesis fixed

2015-01-15  Francesco Montesano  <montefra@mpe.mpg.de>

    * pyhetdex/astrometry/astrometry.py: pep8 compliant, lower case variables
      (upper case variable should be used only for global constants)
    * tests/test_astrometry.py: added some tests for the astrometry module.
      Someone more expert than me should check whether the input and output
      values are reasonable 

2015-01-15  Francesco Montesano  <montefra@mpe.mpg.de>

    * tests: test directory created
    * tests/data: will store data related with testing
    * tests/test_file_tools.py: test file_tools.py
    * README.md: added testing info

2015-01-14  Francesco Montesano  <montefra@mpe.mpg.de>

    * svn:ignore: pyhetdex.egg-info added (created when running python setup.py)
    * README.md: updated with some developer information
    * pyhetdex/tools/analysis/sky.py: implementation of the sky background
      estimation moved to a function that takes data and header, instead of the
      file name

2015-01-13  Francesco Montesano  <montefra@mpe.mpg.de>

    * pyhetdex/tools/analysis/sky.py: added sky background estimate from fiber
      extracted files

2015-01-13  Francesco Montesano  <montefra@mpe.mpg.de>

    * README.md: brief package description added

2015-01-13  Francesco Montesano  <montefra@mpe.mpg.de>

    * README.md: little update. Install from svn successfully tested

2015-01-13  Francesco Montesano  <montefra@mpe.mpg.de>

    * svn:ignore: added. build directory ignored
    * pyhetdex/__init__.py: version added
    * setup.py: added
    * README.md: installation instructions added. After this commit I'll test
      the installation from svn

2015-01-12  Francesco Montesano  <montefra@mpe.mpg.de>

    * pyhetdex/het/reconstruct_ifu.py: moved from pyhetdex/tools/analysis/reconstruct_ifu.py
    * pyhetdex/common/file_tools.py: skip_comments moved here from the above
      module
    * pyhetdex/het/dither.py: parsing of the dither file isolated here.

2015-01-12  Francesco Montesano  <montefra@mpe.mpg.de>

    * README.md: added list of dependences

2015-01-08  Francesco Montesano  <montefra@mpe.mpg.de>

    * __init__.py: removed as this is the top level directory, not the library.
    * pyhetdex/common/file_tools.py: added. File manipulation should go here
    * pyhetdex/tools/analysis/sky.py: prefix correctly prepended to file name

2014-12-19  Francesco Montesano  <montefra@mpe.mpg.de>

    * pyhetdex/common/fitstools.py: added
    * pyhetdex/tools/analysis/sky.py: added. It does sky subtraction on fiber
      extracted frames
    * pyhetdex/tools/analysis/reconstruct_ifu.py: _indx_w moved to fitstools.py
      and renamed. Calls correctly renamed

2014-12-04  Francesco Montesano  <montefra@mpe.mpg.de>

    * tool/analysis: __init__.py added

2014-12-04  Francesco Montesano  <montefra@mpe.mpg.de>

    * pyhetdex/tools/analysis: added
    * pyhetdex/tools/analysis/seeing.py: added
    * pyhetdex/tools/analysis/reconstruct_ifu.py: added

2014-12-03  Maximilian Fabricius  <mxhf@mpe.mpg.de>

    * pyhetdex: Added. Moved all other subpackages here. 
    * pyhetdex/astrometry/astrometry.py: Added tan_dir and tan_inv routines.
    * pyhetdex/common: Added.
    * pyhetdex/common/coords.py: Added. Contains h2m2decimal conversions and similar.
    
2014-11-28  Francesco Montesano  <montefra@mpe.mpg.de>

    * *: created directory structure
<|MERGE_RESOLUTION|>--- conflicted
+++ resolved
@@ -1,4 +1,7 @@
-<<<<<<< HEAD
+2016-11-14 Francesco Montesano <montefra@mpe.mpg.de>
+
+	* : merge ^/trunk into ^/branches/conf_get_list
+
 2016-10-07 Francesco Montesano <montefra@mpe.mpg.de>
 
 	* pyhetdex/tools/configuration.py: change the ConfigParser.get_list_of_list
@@ -12,7 +15,7 @@
 	  issue #1620
     * tests/test_tools/test_configuration.py: test the new implementation
     * ReleaseNotes.md: update
-=======
+
 2016-11-04 Francesco Montesano <montefra@mpe.mpg.de>
 
     * doc/source/tools/astro/zscale.rst: added
@@ -24,7 +27,6 @@
     * setup.py: added commnad line entry point for above
     * tests/test_coordinates/test_astrometry.py: added tests for above 
     * doc/source/astrometry_tools.rst: added documentation for above
->>>>>>> 3f7ec2bd
 
 2016-09-27 Daniel Farrow <dfarrow@mpe.mpg.de>
 
