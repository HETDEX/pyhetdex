--- conflicted
+++ resolved
@@ -1,4 +1,8 @@
-<<<<<<< HEAD
+2016-07-07 Francesco Montesano <montefra@mpe.mpg.de>
+
+	* : merge ^/trunk into ^/branches/shot_rework_1515
+	* tests/test_astrometry.py: adapted
+
 2016-07-07 Francesco Montesano <montefra@mpe.mpg.de>
 
 	* setup.py: add pytest-catchlog dependency
@@ -48,7 +52,7 @@
     * tests/test_psfmodel.py: same
     * tests/test_reconstructions.py: same
     * tests/test_sky.py: same
-=======
+
 2016-07-07 Daniel Farrow <dfarrow@mpe.mpg.de>
 
     * pyhetdex/coordinates/astrometry.py: added routines to add ra, dec to
@@ -70,7 +74,6 @@
     * doc/source/astrometry_tools.rst: Added documentation for the new tools
     * doc/source/coordinates.rst: ""
     * doc/source/index.rst: ""
->>>>>>> 62579622
 
 2016-07-04 Francesco Montesano <montefra@mpe.mpg.de>
 
