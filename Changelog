<<<<<<< HEAD
2016-12-01 Francesco Montesano <montefra@mpe.mpg.de>

    * pyhetdex/het/fplane.py: fix documentation

2016-11-24 Francesco Montesano <montefra@mpe.mpg.de>

	* pyhetdex/het/fplane.py: explicitly convert properties return values to
	  list (issue #1640)
    * ReleaseNotes.md: update accordingly
    * doc/source/het/fplane.rst: ignore deprecated functionalities

2016-11-23 Francesco Montesano <montefra@mpe.mpg.de>

    * pyhetdex/het/fplane.py: add possibility to skip empty IFUs
    * tests/test_het/test_fplane.py: test it
    * ReleaseNotes.md: update

2016-11-22 Francesco Montesano <montefra@mpe.mpg.de>

    * pyhetdex/het/fplane.py: add kwargs with the id to consider as missing; add
	  possibility to skip specific SLOTIDs (issue #1617)
    * tests/test_het/test_fplane.py: update the tests
    * ReleaseNotes.md: update accordingly
=======
2017-01-18 Francesco Montesano <montefra@mpe.mpg.de>

	* : merge ^/branches/deprecations/ into ^/trunk

2016-11-29 Francesco Montesano <montefra@mpe.mpg.de>

    * pyhetdex/tools/astro/zscale.py: update warning according to
	  https://github.com/astropy/astropy/issues/5499

2016-11-24 Francesco Montesano <montefra@mpe.mpg.de>

    * ReleaseNotes.md: update
    * pyhetdex/het/throughput.py: mark as "use at your own risk"
    * pyhetdex/tools/astro/dss_image.py: mark as "use at your own risk"

2016-11-24 Francesco Montesano <montefra@mpe.mpg.de>

    * setup.py: r244 requires astropy>=1.2
    * ReleaseNotes.md: update with #1637

2016-11-24 Francesco Montesano <montefra@mpe.mpg.de>

    * pyhetdex/tools/astro/zscale.py: deprecate in favour of astropy version
    * setup.cfg: coverage ignore it
    * doc/source/tools/astro/zscale.rst: remove it
    * doc/source/tools/astro/index.rst: remove from index
    * tox.ini: raise the coverage limit

2016-11-23 Francesco Montesano <montefra@mpe.mpg.de>

    * pyhetdex/coordinates/distances.py: deprecate
    * pyhetdex/coordinates/tangent_projection_astropy.py: same
    * pyhetdex/coordinates/transformations.py: same
    * pyhetdex/coordinates/wcs.py: same
    * pyhetdex/tools/astro/iq_fit.py: same
    * setup.cfg: coverage ignore them
    * tests/test_coordinates/test_distances.py: remove
    * tests/test_coordinates/test_transformations.py: same
    * tests/test_coordinates/test_wcs.py: same
    * tests/test_tools/test_iq_fit.py: same
    * doc/source/coordinates.rst: update documentation
    * doc/source/tools/astro/index.rst: same
    * doc/source/tools/astro/iq_fit.rst: same

2016-11-23 Francesco Montesano <montefra@mpe.mpg.de>

    * pyhetdex/coordinates/tangent_projection.py: move the content with
	  {}_astropy.py one
    * pyhetdex/coordinates/tangent_projection_astropy.py: import the
	  tangent_projection for backward compatibility and deprecate it
    * tests/test_coordinates/test_tangent_projection.py: astropy goes from 0 to
	  360
    * doc/source/coordinates.rst: remove tangent_projection_astropy
	  documentation
    * setup.cfg: ignore tangent_projection_astropy
    * ReleaseNotes.md: update

2016-11-23 Francesco Montesano <montefra@mpe.mpg.de>

    * pyhetdex/coordinates/astrometry.py: parent argument parsers and PEP8 
    * pyhetdex/tools/read_catalogues.py: PEP8
    * tests/test_coordinates/test_astrometry.py: same
>>>>>>> 7155b2f9

2016-11-15 Daniel Farrow <dfarrow@mpe.mpg.de>

       * pyhetdex/het/dither.py: Fixed bug which would result in normalisation being
         assigned to the wrong dither (Francesco found out where the bug was). Also
         now accepts FWHM flag
       * pyhetdex/het/telescope.py: added a note about the dithers starting at 1 to
         the comments of various functions

2016-11-14 Francesco Montesano <montefra@mpe.mpg.de>

	* : merge ^/branches/conf_get_list into ^/trunk

2016-11-14 Francesco Montesano <montefra@mpe.mpg.de>

	* : merge ^/trunk into ^/branches/conf_get_list

2016-10-07 Francesco Montesano <montefra@mpe.mpg.de>

	* pyhetdex/tools/configuration.py: change the ConfigParser.get_list_of_list
	  to solve issue #1621
    * tests/test_tools/test_configuration.py: test the new implementation
    * ReleaseNotes.md: update

2016-10-07 Francesco Montesano <montefra@mpe.mpg.de>

    * pyhetdex/tools/configuration.py: change the ConfigParser.get_list to solve
	  issue #1620
    * tests/test_tools/test_configuration.py: test the new implementation
    * ReleaseNotes.md: update

2016-11-04 Francesco Montesano <montefra@mpe.mpg.de>

    * doc/source/tools/astro/zscale.rst: added
    * doc/source/tools/astro/index.rst: add the above to the index

2016-10-12 Daniel Farrow <dfarrow@mpe.mpg.de>

    * pyhetdex/coordinates/astrometry.py: added xy_to_ra_dec
    * setup.py: added commnad line entry point for above
    * tests/test_coordinates/test_astrometry.py: added tests for above 
    * doc/source/astrometry_tools.rst: added documentation for above

2016-09-27 Daniel Farrow <dfarrow@mpe.mpg.de>

    * pyhetdex/coordinates/astrometry.py: fixed bug where .fit extension in fout would cause failure
    * tests/test_coordinates/test_astrometry.py: added tests for '.txt' files

2016-09-27 Daniel Farrow <dfarrow@mpe.mpg.de>

    * ReleaseNotes.md: update
    * pyhetdex/coordinates/astrometry.py: port changes from ^/branches/selection_function_devel
    * pyhetdex/coordinates/tangent_projection_astropy.py: same
    * pyhetdex/tools/read_catalogues.py: same

2016-09-14 Francesco Montesano <montefra@mpe.mpg.de>

    * pyhetdex/ltl/chebyshev.py: move here the Chebyshev implementations, use
	  numpy and use matrixCheby2D_7 in interCheby2D_7 
    * pyhetdex/cure/distortion.py: adapt to this
    * pyhetdex/cure/fibermodel.py: same
    * pyhetdex/ltl/marray.py: leave and deprecate the old interface
    * ReleaseNotes.md: update release notes
    * doc/source/ltl.rst: add chebyshev to documentation
    * tests/test_cure/test_distortion.py: use the new Chebyshev
    * tests/test_cure/test_fibermodel.py: adapt the tolerance
    * tests/test_ltl/test_chebyshev.py: test Chebyshev
    * tests/test_ltl/test_marray.py: test the warnings

2016-09-07 Francesco Montesano <montefra@mpe.mpg.de>

    * setup.py: bump version number
    * pyhetdex/ltl/marray.py: use numpy to compute the Chebyshev T_i
    * tests/test_ltl/test_marray.py: fix possible error with tests

2016-09-01 Greg Zeimann <gregz@astro.as.utexas.edu>

	* pyhetdex/ltl/marray.py: added function to build the Chebyshev matrix for
	  post fitting ("matrixCheby2D_7") 

2016-08-18 Francesco Montesano <montefra@mpe.mpg.de>

    * setup.py: bump version to 0.9
	* ReleaseNotes.md: update accordingly

2016-08-18 Francesco Montesano <montefra@mpe.mpg.de>

    * README.md: update info
    * setup.py: pep8

2016-08-12 Francesco Montesano <montefra@mpe.mpg.de>

    * pyhetdex/het/fplane.py: fix deprecations in documentation

2016-07-29 Francesco Montesano <montefra@mpe.mpg.de>

    * doc/Makefile: add coverage command
    * doc/build: ignore everything under build
    * doc/source/changelog.rst: include the changelog verbatim
    * tests/test_cure/test_distortion.py: fix tests in python 3

2016-07-27  Jan Snigula  <snigula@mpe.mpg.de>

	* pyhetdex/ltl/marray.py: Updated whitespace when writing
	* pyhetdex/cure/fibermodel.py: Update coverage
	* pyhetdex/cure/psfmodel.py: Remove locale
	* tests/conftest.py: Updated skip_if_no_executable to return path
	* pyhetdex/cure/distortion.py: Added write routine
	* tests/test_cure/test_distortion.py: Added tests

2016-07-26 Francesco Montesano <montefra@mpe.mpg.de>

    * doc/source/het/fplane.rst: update documentation

2016-07-25 Francesco Montesano <montefra@mpe.mpg.de>

    * pyhetdex/het/ifu_centers.py: fail if the throughput is less than zero
    * tests/data/IFUcen_HETDEX_fail.txt: removed
    * tests/data/IFUcen_HETDEX_missid.txt: same
    * tests/conftest.py: remove fixtures using the above files
    * tests/test_het/test_ifu_centers.py: test the IFU center file parser here
    * tests/test_het/test_reconstructions.py: see the previous items

2016-07-22  Jan Snigula  <snigula@mpe.mpg.de>

	* tests/test_cure/test_distortion.py: Updated
	* test/test_cure/test_fibermodel.py Added new tests
	* tests/data/fibermodel_22.fmod: Added
	* tests/data/distortion_17.dist: Updated to match fibermodel
	* pyhetdex/cure/gaussian.py: Added gauss1d_H evaluation routines
	* pyhetdex/cure/fibermodel.py: More evaluation functions
	* pyhetdex/cure/distortion.py: Added get_numfibers and get_reference_f
	* pyhetdex/cure/bspline.py: Added bspline evaluation routines

2016-07-20 Francesco Montesano <montefra@mpe.mpg.de>

    * tests/test_astrometry.py: moved to test_coordinates
    * tests/test_fiber_fractions.py: moved to test_cure

2016-07-20 Francesco Montesano <montefra@mpe.mpg.de>

	* : merge ^/branches/shot_rework_1515 into ^/trunk

2016-07-20 Francesco Montesano <montefra@mpe.mpg.de>

	* : merge ^/trunk into ^/branches/shot_rework_1515
    * ReleaseNotes.md: updated

2016-07-20 Francesco Montesano <montefra@mpe.mpg.de>

    * pyhetdex/het/dither.py: add an option to use the hetpupil in the
	  illumination model
    * doc/source/dither_file.rst: document it
    * tests/test_het/test_dither.py: test it
    * tests/conftest.py: make fixture to skip non existing executable
    * tests/test_het/test_telescope.py: update according to the above

2016-07-19 Francesco Montesano <montefra@mpe.mpg.de>

    * pyhetdex/het/dither.py: add possibility to pass the dither positions via
	  command line
    * tests/test_het/test_dither.py: update the tests
    * doc/source/dither_file.rst: document the changes

2016-07-14 Francesco Montesano <montefra@mpe.mpg.de>

    * pyhetdex/het/telescope.py: add HetpupilModel to use CUREBIN/hetpupil
    * tests/test_het/test_telescope.py: test it
    * tox.ini: pass the CUREBIN environment variable in the test environments

2016-07-07 Francesco Montesano <montefra@mpe.mpg.de>

	* : merge ^/trunk into ^/branches/shot_rework_1515
	* tests/test_astrometry.py: adapted

2016-07-07 Francesco Montesano <montefra@mpe.mpg.de>

	* setup.py: add pytest-catchlog dependency
    * tox.ini: same
    * tests/test_tools/test_logging_helper.py: rewrite getting rid of nose way
	  and streamline the tests
    * tests/conftest.py: make the compare_fits a fixture
    * tests/test_het/test_reconstructions.py: use it
    * tests/settings.py: removed
    * tests/test_cure/test_distortion.py: use int instead of locale.atoi
    * tests/test_cure/test_fibermodel.py: same
    * tests/test_cure/test_psfmodel.py: same
	* doc/source/install.rst: update dependencies

2016-07-07 Francesco Montesano <montefra@mpe.mpg.de>

	* tests/*: reorganize the tests in directories; adjust some test

2016-07-07 Francesco Montesano <montefra@mpe.mpg.de>

    * doc/source/het/illumination.rst: removed
    * doc/source/het/image_quality.rst: removed
    * doc/source/het/index.rst: remove them from index
    * doc/source/het/telescope.rst: update autodoc options
    * pyhetdex/het/telescope.py: rewrite shot according to issuei #1515
    * pyhetdex/het/dither.py: update to the new shot object
    * pyhetdex/het/illumination.py: removed
    * pyhetdex/het/image_quality.py: removed
    * tests/test_dither.py: update test
    * tests/test_file_tools.py: same
    * tests/test_het/test_telescope.py: added
    * tests/test_image_quality.py: removed
    * tests/test_reconstructions.py: removed
	* ReleaseNotes.md: update

2016-07-05 Francesco Montesano <montefra@mpe.mpg.de>

    * tests/conftest.py: reorganization and use pytest properly
    * tests/test_datacube2rgb.py: same
    * tests/test_distortion.py: same
    * tests/test_dither.py: same
    * tests/test_fibermodel.py: same
    * tests/test_fplane.py: same
    * tests/test_generate_randoms.py: same
    * tests/test_io_helpers.py: same
    * tests/test_iq_fit.py: same
    * tests/test_psfmodel.py: same
    * tests/test_reconstructions.py: same
    * tests/test_sky.py: same

2016-07-11  Jan Snigula  <snigula@mpe.mpg.de>

	* pyhetdex/cure/fibermodel.py: Added compability for version 22
	fibermodels, started adding evaluation functions.

2016-07-07 Daniel Farrow <dfarrow@mpe.mpg.de>

    * pyhetdex/coordinates/astrometry.py: added routines to add ra, dec to
      catalogues and WCS headers to fits images
    * pyhetdex/coordinates/tangent_projection_astropy.py: flipped one of
      the scale values
    * setup.py: added entry points for new command line routines
    * pyhetdex/het/flux_conversions.py: fixed type-o in comments
    * pyhetdex/cure/fiber_fractions.py: New module to compute the fraction of
      psf model flux in a fiber, and the fraction of a fiber in an aperture
    * tests/data/061706_074.als: test data
    * tests/data/CuFepses20160604T063029.1_074_sci.fits: as above
    * tests/data/IFUcen_HETDEX.fiberfrac.txt: ""
    * tests/data/detect074_line.dat: ""
    * tests/data/detect085_line.dat: ""
    * tests/data/dither.example.fiberfrac.txt: ""
    * tests/test_astrometry.py: added tests for astrometry module
    * tests/test_fiber_fractions.py: added tests for fiber_fractions module
    * doc/source/astrometry_tools.rst: Added documentation for the new tools
    * doc/source/coordinates.rst: ""
    * doc/source/index.rst: ""

2016-07-04 Francesco Montesano <montefra@mpe.mpg.de>

    * doc/source/contributions.rst: fix English

2016-07-04 Francesco Montesano <montefra@mpe.mpg.de>

    * doc/source/contributions.rst: improved
    * doc/source/index.rst: add reference anchor
    * doc/source/install.rst: update information

2016-06-29  Jan Snigula  <snigula@mpe.mpg.de>

	* pyhetdex/cure/distortion.py: Added remaining mapping functions
	* tests/test_distortion.py: Added corresponding tests

2016-06-28  Jan Snigula  <snigula@mpe.mpg.de>

	* pyhetdex/cure/distortion.py: Added more mapping routines

2016-06-17  Jan Snigula  <snigula@mpe.mpg.de>

	* pyhetdex/het/ifu_centers.py: Accept also VIFU in header for id

2016-06-16  Jan Snigula  <snigula@mpe.mpg.de>

	* pyhetdex/het/ifu_centers.py: Read the IFU ID from the header
	* tests/test_reconstructions.py: Added test

2016-06-15 Francesco Montesano <montefra@mpe.mpg.de>

    * doc/source/cure.rst: add modules
    * doc/source/het/flux_conversions.rst: added
    * doc/source/het/index.rst: add to index
    * doc/source/het/reconstruct_ifu.rst: show inheritance
    * doc/source/ltl.rst: add marray docs
    * pyhetdex/cure/distortion.py: some pep8, some little change
    * pyhetdex/het/flux_conversions.py: same
    * tox.ini: raise the coverage target to 90%

2016-06-06 Francesco Montesano <montefra@mpe.mpg.de>

    * setup.py: set version to 0.8.0
    * ReleaseNotes.md: prepare release notes for release

2016-06-06 Francesco Montesano <montefra@mpe.mpg.de>

    * pyhetdex/het/fplane.py: make it work on python 3

2016-06-02  Jan Snigula  <snigula@mpe.mpg.de>

	* pyhetdex/het/fplane.py: Updated for new fplane format
	* pyhetdex/het/dither.py: Apdated for changed fplane
	* pyhetdex/coordinates/distances.py: Fixed calculation and test
	* pyhetdex/coordinates/tangent_projection.py: PEP8

2016-05-19  Jan Snigula  <snigula@mpe.mpg.de>

	* pyhetdex/cure/distortion.py: make Distortion class compatible with
	multiple file versions. Supports version 14 and 17
	* pyhetdex/cure/fibermodel.py: make FiberModel class compatible with
	multiple file versions. Supports version 16 to 21
	* pyhetdex/cure/psfmodel.py: make PSFModel class compatible with
	multiple file versions. Supports version 2 and 3.
	* pyhetdex/tools/astro/zscale.py: PEP8 compliancy
	* tests/test_distortion.py: Updated
	* tests/test_fibermodel.py: Updated
	* tests/test_psfmodel.py: Updated
	* tests/test_reconstructions.py: Updated

2016-05-09  Jan Snigula  <snigula@mpe.mpg.de>

	* pyhetdex/het/reconstruct_ifu.py: Correctly rotate the individual
	images if needed

2016-04-29 Francesco Montesano <montefra@mpe.mpg.de>

    * setup.py: update to version 0.7.0
    * ReleaseNotes.md: update

2016-04-29 Francesco Montesano <montefra@mpe.mpg.de>

    * pyhetdex/het/reconstruct_ifu.py: update reconstructIFU entry point to the
	  new QuickReconstructedIFU interface
    * tests/test_reconstructions.py: update tests

2016-04-29  Jan Snigula  <snigula@mpe.mpg.de>

	* pyhetdex/het/reconstruct_ifu.py: Fixed issue 1378

2016-04-29  Jan Snigula  <snigula@mpe.mpg.de>

	* pyhetdex/het/reconstruct_ifu.py: Fixing issue 1378

2016-04-18 Francesco Montesano <montefra@mpe.mpg.de>

    * pyhetdex/tools/processes.py: add a DeferredResult class for defer function
	  execution when running single processor jobs; allow to pass the
	  result_class to the _Worker object
    * tests/test_processes.py: add the class to the tests
    * doc/source/tools/processes.rst: adapt documentations

2016-04-15 Francesco Montesano <montefra@mpe.mpg.de>

	* .coveragerc: removed
	* setup.cfg: add coverage sections; don't report pyhetdex/doc/sphinxext

2016-04-15 Francesco Montesano <montefra@mpe.mpg.de>

    * ReleaseNotes.md: added; track history and help writing the report for the
	  next release

2016-04-14 Francesco Montesano <montefra@mpe.mpg.de>

	* trunk merged
	* pyhetdex/doc/sphinxext/__init__.py: deprecation warning moved to the
	  todo.py
	* pyhetdex/doc/sphinxext/todo.py: add deprecation warning and info in the
	  documentation
	* setup.py: fix dependency
	* tox.py: same

2016-02-19 Francesco Montesano <montefra@mpe.mpg.de>

    * doc/source/conf.py: use again sphinx.ext.todo
    * pyhetdex/doc/sphinxext/__init__.py: deprecate it
    * setup.py: use new sphinx version
    * tox.ini: same

2016-04-14 Francesco Montesano <montefra@mpe.mpg.de>

    * setup.py: bump version to 0.5.0
    * pyhetdex/het/dither.py: improve the dither_file executable
    * tests/test_dither.py: test the dither module to 100%
    * doc/source/dither_file.rst: improve the documentation of dither_file

2016-04-12 Francesco Montesano <montefra@mpe.mpg.de>

    * pyhetdex/tools/processes.py: add remove_worker function, improve
	  worker.wait method
    * tests/test_processes.py: reorganize the tests and test everything
    * doc/source/tools/processes.rst: add remove_worker to the documentation
    * tox.ini: make sure to deploy the coverage report

2016-04-12 Daniel Farrow <dfarrow@mpe.mpg.de>

    * doc/source/add_fluxes_to_randoms.rst: Added documentation
    * doc/source/datacube2rgb.rst: as above
    * doc/source/generate_randoms.rst: as above
    * doc/source/index.rst: as above 
    * pyhetdex/tools/datacube2rgb.py: Changed wavelength increment in hard-coded WCS
 
2016-03-16 Francesco Montesano <montefra@mpe.mpg.de>

	* setup.py: mark the version as 0.5.0-dev
    * tox.ini: ignore little_deploy return code and run it after collecting and
	  showing the coverage result

2016-03-15 Daniel Farrow <dfarrow@mpe.mpg.de>

    * pyhetdex/randoms/generate_randoms.py: added cut to stop
      extrapolating the polynomial fit to the detected fraction
    * pyhetdex/tools/datacube2rgb.py: explicit cast to str
      in output to fix some problems in certain python versions
    Added tests and test data:
    * tests/data/DetAperFluxFrac_test_data.fits
    * tests/data/Randoms_test_data.fits
    * tests/data/Sigma_test_data.fits
    * tests/test_datacube2rgb.py
    * tests/test_generate_randoms.py

2016-03-14 Daniel Farrow <dfarrow@mpe.mpg.de>

   * setup.py: corrected wrong version number 
     from last commit (fixes problem with VDAT installation)

2016-03-11 Daniel Farrow <dfarrow@mpe.mpg.de>

   * setup.py: added entry point for new command
   * pyhetdex/het/flux_conversions.py: minor style changes
   * pyhetdex/randoms/generate_randoms.py: added new command to
     assign fluxes and SNRs to random points
   * pyhetdex/randoms/luminosity_functions.py: added python3 support

2016-02-25 Francesco Montesano <montefra@mpe.mpg.de>

    * setup.py: set version to 0.4.0, ready for release
    * doc/source/_templates/version.html: add template to have the version
	  number
    * doc/source/conf.py: use the template in the sidebar
    * doc/source/index.rst: add version number

2016-02-25 Francesco Montesano <montefra@mpe.mpg.de>

     * pyhetdex/tools/configuration.py: add get{boolean,int,float} with fallback
	   values to the mapping protocol
     * pyhetdex/tools/files/file_tools.py: better error message when the
	   compilation of the regex fails
     * setup.py: set version to 0.4.0-pre
     * tests/test_configuration.py: test the new mapping
     * tests/test_file_tools.py: adjust test

2016-02-19 Francesco Montesano <montefra@mpe.mpg.de>

    * setup.py: remove unused code and bump the version to 0.3.0-post
    * tox.ini: use hetdex pypi server to get software
    * pyhetdex/tools/files/file_tools.py: fix the documentation to use
	  numpydoc==0.6
    * pyhetdex/tools/io_helpers.py: add function documentation
    * doc/source/tools/io_helpers.rst: added
    * doc/source/tools/index.rst: add the above to the index

2016-02-08 Francesco Montesano <montefra@mpe.mpg.de>

    * pyhetdex/tools/logging_helper.py: remove unneeded import
    * setup.py: remove tox and pytest custom commands and use pytest-runner
    * setup.cfg: move pytest section to pytest.ini and add alias for test
    * pytest.ini: added
    * tox.ini: remove explicit dependency to numpy
	* test/test_queue.py: explicitly join the queue at the end of the test to
	  avoid random failures
    * doc/source/contributions.rst: remove info about setup.py tox
    * doc/source/install.rst: fix a sentence

2016-02-03 Francesco Montesano <montefra@mpe.mpg.de>

	* *: branches/queue_generic reintegrated into trunk

2016-02-03 Francesco Montesano <montefra@mpe.mpg.de>

	* svn:mergeinfo: merge with trunk before reintegrating
	* setup.py: bump version to 0.3.0

2016-02-03 Francesco Montesano <montefra@mpe.mpg.de>

    * pyhetdex/tools/queue.py: rename some variable in classes
    * pyhetdex/tools/logging_helper.py: rewrite using the queue module; solves
	  issue #1279
    * doc/source/tools/logging.rst: adapt documentation

2016-02-03 Francesco Montesano <montefra@mpe.mpg.de>

    * pyhetdex/tools/queue.py: queue functionalities and base classes go here
    * doc/source/tools/queue.rst: documentation the above
    * doc/source/tools/index.rst: add the above
    * tests/test_queue.py: test the queue module

2016-02-01 Francesco Montesano <montefra@mpe.mpg.de>

    * MANIFEST.in: added
    * setup.py: temporarily deactivate tox_requires

2016-01-27 Daniel Farrow <dfarrow@mpe.mpg.de>

    * setup..py: Adde entry point for generate_randoms command line tool
    * pyhetdex/randoms/generate_randoms.py: Added tools to generate randoms and
                                            compute their SNR from variance maps 
    * pyhetdex/randoms/luminosity_functions.py: Class to handle luminosity and 
                                                cumulative luminosity functions 

2016-01-27 Francesco Montesano <montefra@mpe.mpg.de>

    * ez_setup.py: added to allow setuptools bootstrap
    * setup.py: bootstrap the above if necessary; v0.2.2

2016-01-27 Francesco Montesano <montefra@mpe.mpg.de>

    * setup.py: define the version number here, bump to v0.2.1; classifiers added
    * pyhetdex/__init__.py: use pkg_resources to get the version number from the
	  egg
    * pyhetdex/tools/processes.py: cosmetic fixes

2016-01-24 Daniel Farrow <dfarrow@mpe.mpg.de>

    * pyhetdex/het/flux_conversions.py: Functions copied from Cure to
      convert between flux and counts on CCD.
    * pyhetdex/randoms: package to hold modules for random
      catalogue generation.
    * pyhetdex/randoms/generate_randoms.py: code to generate random
      catalogues for galaxy clustering (unfinished).
    * pyhetdex/randoms/__init__.py
    * pyhetdex/tools/datacube2rgb.py: Fixed typo in axes labels

2016-01-12 Daniel Farrow <dfarrow@mpe.mpg.de>
   
    * pyhetdex/tools/datacube2rgb.py: command line too to create colour
      images from datacubes
    * setup.py: added entry point for command line tool

2016-01-08  Jan Snigula  <snigula@mpe.mpg.de>

	* pyhetdex/tools/astro/zscale.py: Added


2015-12-09  Jan Snigula  <snigula@mpe.mpg.de>

	* pyhetdex/cure/psfmodel.py: Added
	* tests/test_psfmodel.py: Added
	* tests/test_fibermodel.py: Fixed class name

2015-12-07 Francesco Montesano <montefra@mpe.mpg.de>

    * tests/test_file_tools.py: ignore .svn directory

2015-12-02  Greg Zeimann <gregz@astro.as.utexas.edu>
	* pyhetdex/coordinates/tangent_projection.py: Made adjustments to
	the tangent projection algorithm.  It agrees with the astropy implementation
	with exception of when x_scale != y_scale.

2015-11-27  Jan Snigula  <snigula@mpe.mpg.de>

	* tests/conftest.py: Made datadir a session scope fixture
	* tests/test_reconstructions.py: Added missing tests
	* pyhetdex/tools/io_helpers.py: Fixed minor bug
	* tests/test_io_helpers.py: Added tests
	* tests/test_fibermodel.py: Cleaned up and restructured tests
	* pyhetdex/cure/distortion.py: Added more transformations
	* tests/test_tangent_projection.py: Fixed test failing on mac
	* tests/test_marray.py: De-obfuscated tests
	* tests/test_distortion.py: Cleaned up and restructured tests

2015-11-26  Jan Snigula  <snigula@mpe.mpg.de>

	* tests/conftest.py: Added fits comparion test
	* tests/test_reconstructions.py: Added tests for quick
	reconstruction, test for argparser still missing.

2015-11-26  Jan Snigula  <snigula@mpe.mpg.de>

	* tests/test_fibermodel.py: Added test
	* tests/test_marray.py: Added another test
	* pyhetdex/ltl/marray.py: Cleaned up code
	* pyhetdex/cure/distortion.py: Updated for new MArray constructor
	* tests/test_distortion.py: Added test

2015-11-26 Francesco Montesano <montefra@mpe.mpg.de>

    * pyhetdex/tools/files/file_tools.py: add is_*_regex options
    * tests/test_file_tools.py: test it

2015-11-26 Francesco Montesano <montefra@mpe.mpg.de>

    * doc/source/contributions.rst: fix deployment documentation
    * tox.ini: remove py32 and py33 environments

2015-11-25 Francesco Montesano <montefra@mpe.mpg.de>

    * tox.ini: use ``github.com/montefra/little_deploy`` instead of deploy.py
    * scripts/deploy.py: removed

2015-11-25  Jan Snigula  <snigula@mpe.mpg.de>

	* tests/conftest.py: Added datadir fixture
	* pyhetdex/ltl/marray.py: Reworked classes
	* pyhetdex/tests/test_marray.py: Added tests

2015-11-25  Jan Snigula  <snigula@mpe.mpg.de>

	* tests/conftest.py: Added datadir fixture returning py.path.local object

2015-11-24 Francesco Montesano <montefra@mpe.mpg.de>

    * pyhetdex/het/dither.py: add dither/id_ completion also to output file

2015-11-24 Francesco Montesano <montefra@mpe.mpg.de>

	* setup.cfg: ignore script directory
    * scripts/deploy.py: script to copy the content of a given directory to an
	  other one given by a configuration file
    * tox.ini: add deployment of the documentation and coverage report; coverage
	  report fails for coverage < 85%
    * doc/source/index.rst: add link to coverage report
    * doc/source/contributions.rst: add info about documentation and coverage
	  from tox and how to enable deployment

2015-11-24 Francesco Montesano <montefra@mpe.mpg.de>

    * svn:ignore: fix coverage file ignores
    * .coveragerc: settings moved here from setup.cfg
    * setup.cfg: same
    * tox.ini: run coverage for all the environment and collect it and create a
	  report and a html
    * scripts/remove_empty_coverage.sh: added; remove empty .coverage* files

2015-11-23 Francesco Montesano <montefra@mpe.mpg.de>

    * pyhetdex/coordinates/distances.py: fix doctest
    * tests/test_tangent_projection.py: rename the class and method according to
	  r101
    * tox.ini: move the documentation creation as first

2015-11-23 Francesco Montesano <montefra@mpe.mpg.de>

    * pyhetdex/het/reconstruct_ifu.py: add and fix some documentation,
	  reconstruction method not called in __init__,
    * doc/source/quick_ifu_recon.rst: added
    * doc/source/index.rst: add the above
    * doc/source/conf.py: add astropy to intersphinx

2015-11-20 Francesco Montesano <montefra@mpe.mpg.de>

    * pyhetdex/coordinates/tangent_projection_astropy.py: PEP8, plus fix
	  constructor signature and dont' pack/unpack arguments for the
	  transformations
    * doc/source/coordinates.rst: add astropy based projection

2015-11-17 Daniel Farrow <dfarrow@mpe.mpg.de>

  * pyhetdex/coordinates/tangent_projection.py: Renamed IFUAstrom to TangentPlane
  * pyhetdex/coordinates/tangent_projection_astropy.py: Tangent plane projection
	with the same interface as above but using astropy.wcs module

2015-11-16 Francesco Montesano <montefra@mpe.mpg.de>

    * setup.py: added forgotten ``tox_requires`` entry point

2015-11-13 Francesco Montesano <montefra@mpe.mpg.de>

    * doc/source/dither_file.rst: update documentation for dither_file
	  executable
    * doc/source/het/illumination.rst: added
    * doc/source/het/index.rst: add
    * doc/source/het/image_quality.rst: fix underline length
    * pyhetdex/het/dither.py: add detail
    * pyhetdex/het/illumination.py: PEP8

2015-11-13 Francesco Montesano <montefra@mpe.mpg.de>

    * pyhetdex/doc/sphinxext/todo.py: fix documentation built on python 2
    * pyhetdex/het/image_quality.py: PEP8, solve severe error in the
	  documentation
    * tox.ini: build the documentation in one env
    * doc/source/conf.py: use matplotlib Agg backend to avoid failures when
	  building the documentation with tox

2015-11-12 Francesco Montesano <montefra@mpe.mpg.de>

    * pyhetdex/coordinates/distances.py: round floats to 10th decimal to avoid
	  test failures due to floating point representation
    * pyhetdex/coordinates/tangent_projection.py: same
    * pyhetdex/coordinates/transformations.py: same

2015-11-11 Francesco Montesano <montefra@mpe.mpg.de>

    * pyhetdex/*: import the __future__
    * tests/*: same
    * little fixes to make the tests pass

2015-11-11 Francesco Montesano <montefra@mpe.mpg.de>

    * setup.cfg: doctest enabled
    * setup.py: remove forgotten nose dependency
    * tests/conftest.py: ignore setup.py
    * pyhetdex/coordinates/transformations.py: fix failing doctests

2015-11-11 Francesco Montesano <montefra@mpe.mpg.de>

    * pyhetdex/coordinates/transformations.py: import __future__
    * setup.py: replace nose with pytest and add tox
    * setup.cfg: same
    * tests/conftest.py: added
    * tests/test_*.py: ported to pytest
    * tests/test_dither.py: same plus adapt tests to the code in r91
    * tests/data/dither.example.txt: fix it to match source code
    * tox.ini: add tox
    * svn:ignore: ignore pytest cache and tox directories
    * doc/source/contributions.rst: document pytest and tox
    * doc/source/install.rst: new dependences

2015-11-11 Francesco Montesano <montefra@mpe.mpg.de>

    * pyhetdex/het/reconstruct_ifu.py: fix typo and do some PEP8

2015-11-11 Francesco Montesano <montefra@mpe.mpg.de>

    * pyhetdex/het/fplane.py: add ifu dictionaries indexed by specid and ihmpid
	  and functions to get ifu for specific ids
    * pyhetdex/het/dither.py: improve dither creation
    * pyhetdex/het/telescope.py: PEP8
    * doc/source/het/telescope.rst: added
    * doc/source/het/index.rst: add telescope

2015-10-29 Francesco Montesano <montefra@mpe.mpg.de>

    * pyhetdex/tools/configuration.py: add fallback to section proxy
    * tests/test_configuration.py: test fallback

2015-10-25  Jan Snigula <snigula@mpe.mpg.de>

	* pyhetdex/tools/io_helpers.py: Moved code from curewise.cureutil here.
	* pyhetdex/ltl/MArray.py: Moved here from curewise
	* pyhetdex/cure/Distortion.py: Moved here from curewise
	* pyhetdex/cure/Fibermodel.py: Moved here from curewise

2015-10-23 Francesco Montesano <montefra@mpe.mpg.de>

     * pyhetdex/tools/configuration.py: remove not used import

2015-10-23 Daniel Farrow <dfarrow@mpe.mpg.de>

     * tests/test_dither.py: tests for new dither file creator
     * tests/data/fplane.txt: data for above
     * tests/data/dither.example.txt: as above
     * tests/data/dither_positions.txt: as above
     * setup.py: added dither_file entry point
     * pyhetdex/het/image_quality.py: Now accepts guide probe information. Added
                                      abstract _FwhmModel class to give a common
                                      interface to different IQ models.
     * pyhetdex/het/dither.py: Added code to generate dither files
     * pyhetdex/het/telescope.py: Created a Shot class that stores tracker and GP
                                     information.
     * pyhetdex/het/illumination.py: Returns a (dummy) illumination value in the
                                     focal plane.
     * doc/source/dither_file.rst: Documentation for the new dither file creator
     * doc/source/index.rst: as above

2015-10-07  Francesco Montesano <montefra@mpe.mpg.de>

    * pyhetdex/tools/configuration.py: don't fail with lists composed by one
	  entry without commas
    * tests/test_configuration.py: test it

2015-10-06  Francesco Montesano <montefra@mpe.mpg.de>

    * pyhetdex/tools/configuration.py: back port mapping interface from python
	  3.5 to 2.7
    * tests/test_configuration.py: add tests for the mapping
	* pyhetdex/tools/processes.py: add property to know if multiprocessing is on
	  or not

2015-07-21  Francesco Montesano <montefra@mpe.mpg.de>

    * pyhetdex/tools/configuration.py: *ast* raise a syntax error when trying to
	  interpret path strings

2015-07-13  Francesco Montesano <montefra@mpe.mpg.de>

    * pyhetdex/tools/processes.py: allow to use a different pool implementation
	  when initialising the worker

2015-07-10  Francesco Montesano <montefra@mpe.mpg.de>

    * doc/Makefile: add some ignore for livehtml 
	* pyhetdex/tools/processes.py (_Worker): now can be use as one-off context
	  manager
    * tests/test_processes.py: add tests
    * doc/source/tools/processes.rst: reorganize examples
    * pyhetdex/tools/logging_helper.py: better if

2015-07-06  Francesco Montesano <montefra@mpe.mpg.de>

    * tests/test_logging_helper.py: added some more test
    * doc/source/tools/logging.rst: reorganization of the documentation

2015-07-06  Francesco Montesano <montefra@mpe.mpg.de>

    * doc/source/tools/logging.rst: show imports in documentations
    * pyhetdex/tools/processes.py: add wait method to the _Worker class
    * tests/test_logging_helper.py: test logging from the main and the child
	  processes using the QueueHandler and QueueListener

2015-07-01  Francesco Montesano <montefra@mpe.mpg.de>

	* doc/source/tools/*/*rst: forgotten to add them in previous commit

2015-06-30  Francesco Montesano <montefra@mpe.mpg.de>

    * pyhetdex/tools/logging_helper.py: implemented
    * tests/test_logging_helper.py: tested
    * doc/build: exclude doctest
    * doc/source/conf.py: add doctest plugin
    * doc/source/het/*: reorganize content
    * doc/source/het.rst: removed
    * doc/source/tools/*: reorganize content
    * doc/source/tools/logging.rst: added; contains use examples
    * doc/source/tools/processes.rst: restructured with use examples
    * doc/source/tools_*.rst: removed
    * doc/source/index.rst: adapted to the above
    * pyhetdex/coordinates/distances.py: make succeed sphinx doctest plugin 
    * pyhetdex/coordinates/tangent_projection.py: same
    * pyhetdex/coordinates/transformations.py: same
    * pyhetdex/doc/docstring.py: same
    * pyhetdex/het/dither.py: same
    * pyhetdex/het/fplane.py: same
    * pyhetdex/het/ifu_centers.py: same
    * pyhetdex/tools/configuration.py: same
    * pyhetdex/tools/files/file_tools.py: same
    * pyhetdex/tools/files/fits_tools.py: same
    * pyhetdex/tools/processes.py: same
    * pyhetdex/tools/six_ext.py: same

2015-06-23  Francesco Montesano <montefra@mpe.mpg.de>

    * doc/source/install.rst: installation instruction improved
    * doc/source/contributions.rst: add python version support
    * doc/source/index.rst: add little description

2015-06-03  Francesco Montesano <montefra@mpe.mpg.de>

    * doc/build: ignore html and doctrees
    * doc/source/contributions.rst: fix text
    * doc/source/install.rst: update instructions
    * pyhetdex/tools/processes.py: remove item from todo

2015-05-29  Francesco Montesano <montefra@mpe.mpg.de>

	* pyhetdex/tools/files/file_tools.py(scan_dirs): reimplement with
	  ``os.walk``
	* tests/test_file_tools.py: test ``scan_dirs``

2015-05-29  Francesco Montesano <montefra@mpe.mpg.de>

	* pyhetdex/tools/processes.py: add ``Result`` object and expand ``_Worker``
	* tests/test_processes.py: test more thoroughly
	* doc/source/tools_processes.rst: extend documentation

2015-05-17  Daniel Farrow <dfarrow@mpe.mpg.de>

	* pyhetdex/common/file_tools.py: added a function to search for and 
	  yield directories.

2015-05-08  Francesco Montesano <montefra@mpe.mpg.de>

    * pyhetdex/tools/files/file_tools.py(scan_files): add "followsymlink" option
    * pyhetdex/tools/six_ext.py: import mock under a common name

2015-05-06  Francesco Montesano <montefra@mpe.mpg.de>

	* pyhetdex/tools/six_ext.py: ``ConfigFileError`` and docstrings added
	* doc/source/tools_six_ext.rst: added to the documentation
	* doc/source/index.rst: same

2015-05-06  Francesco Montesano <montefra@mpe.mpg.de>

	* setup.py: add ``six`` to the dependency list
	* pyhetdex/tools/configuration.py: use six
	* pyhetdex/tools/files/file_tools.py: use six
	* pyhetdex/tools/astro/dss_image.py: use six, adjust imports order
	* pyhetdex/tools/six_ext.py: add some more variable in the spirit of six
	* pyhetdex/doc/sphinxext/todo.py: PEP8 compliant

2015-05-05  Francesco Montesano <montefra@mpe.mpg.de>

	* setup.cfg: run also doctest with nosetests
	* pyhetdex/coordinates/transformations.py: fix docstring, doctest works
	* pyhetdex/doc/docstring.py: same
	* pyhetdex/tools/configuration.py: same
	* pyhetdex/tools/files/file_tools.py: same
	* pyhetdex/het/fplane.py: same, fix IFU.__str__ output
	* pyhetdex/tools/files/file_tools.py(wildcards_to_regex): renamed, fix
	  return bug
	* pyhetdex/tools/files/file_tools.py(scan_files): matches and exclusion done
	  on the full path + filename
	* tests/test_file_tools.py: add more tests for better coverage
	* tests/test_fplane.py: add IFU output string

2015-04-30  Francesco Montesano <montefra@mpe.mpg.de>

	* README.md: some formatting changed
	* pyhetdex/doc/docstring.py: fixed type in the function documenation
	* setup.py: fix sphinx-autobuild version number

2015-04-24  Francesco Montesano <montefra@mpe.mpg.de>

	* pyhetdex/het/fplane.py: add base classes for IFU container and FPlane parser
	* doc/source/het.rst: add it to the documentations
	* tests/data/fplane.txt: add fplane file
	* tests/test_fplane.py: add test
	* tests/test_processes.py: make multiprocessing tests faster
	* setup.cfg: remove tissue options
	* setup.py: same. Use sphinx-autobuild >= 0.52
	* doc/Makefile: use regex exclusion for sphinx-autobuild

2015-03-24  Francesco Montesano <montefra@mpe.mpg.de>

	* pyhetdex/tools/configuration.py: handle empty lists
	* tests/test_configuration.py: test it

2015-03-20  Francesco Montesano <montefra@mpe.mpg.de>

	* tests/test_configuration.py: test now interpolation when getting options

2015-03-19  Francesco Montesano <montefra@mpe.mpg.de>

	* pyhetdex/tools/configuration.py: example added

2015-03-18  Francesco Montesano <montefra@mpe.mpg.de>

	* pyhetdex/tools/configuration.py: add cross section interpolation also to
	  python 2
	* doc/source/tools_config.rst: document it
	* tests/test_configuration.py: add test

2015-03-17  Francesco Montesano <montefra@mpe.mpg.de>

	* pyhetdex/doc/docstring.py: decorate functions to allow format string
	  substiution
	* doc/source/doc.rst: add documentation
	* tests/test_docstring.py: add test

2015-03-16  Francesco Montesano <montefra@mpe.mpg.de>

	* pyhetdex/tools/configuration.py: custom config parser added (from
	  quicklook)
	* tests/test_configuration.py: tested almost completely
	* doc/source/tools_config.rst: added in documentation
	* doc/source/index.rst: added section

2015-03-12  Francesco Montesano <montefra@mpe.mpg.de>

	* pyhetdex/tools/processes.py: first implementation of
	  single/multiprocessor abstraction
	* tests/test_processes.py: test it
	* doc/source/tools_processes.rst: document it
	* doc/source/index.rst: same
	* doc/source/tools_files.rst: typo fixed
	* setup.py: bootstrap nose to make nosetests available
	* doc/Makefile: livehtml triggered by code changes

2015-03-11  Francesco Montesano <montefra@mpe.mpg.de>

	* pyhetdex/tools/files/file_tools.py: added file search in directory
	* tests/test_file_tools.py: test part of it
	* doc/source/install.rst: little formatting fixed

2015-03-06  Francesco Montesano <montefra@mpe.mpg.de>

	* setup.*: added tissue, enable PEP8 checks during nosetests
	* doc/source/install.rst: same

2015-03-06  Francesco Montesano <montefra@mpe.mpg.de>

	* doc/Makefile: added sphinx-autobuild (automatic sphinx build)
	* setup.py: added as dependence
	* doc/source/install.rst: added
	* doc/source/contributions.rst: added
	* doc/source/index.rst: adapted to the above

2015-03-03  Francesco Montesano <montefra@mpe.mpg.de>

	* doc/source/conf.py: added project description in the side bar. Added
	  sphinx.ext.intersphinx 

2015-03-03  Francesco Montesano <montefra@mpe.mpg.de>

	* pyhetdex: all modules with tests run with python3 
	* pyhetdex/tools/astro/{sky,dss_image}.py: adapted for the above

2015-03-03  Francesco Montesano <montefra@mpe.mpg.de>

	* AUTHORS, LICENCE: added
	* doc/source/{index,authors,licence}.rst: added to the documentation
	* setup.py: authors updated, dependences fixed.

2015-03-02  Francesco Montesano <montefra@mpe.mpg.de>

	* pyhetdex/doc/sphinxext/todo.py: copied and modified from sphinx.ext.todo
	  to show only the link in the todo list
	* doc/source/doc.rst: add module documentation (very rough for now)
	* doc/source/changelog.rst: add changelog to documentation
	* doc/source/todos.rst: add todo list to documentation
	* doc/source/index.rst: adapt to the above changes
	* doc/source/conf.py: adapt to the above changes, change the path to `todo`
	  extension, add alabaster as theme
	* setup.py: add alabaster as dependences for sphinx
	* pyhetdex/tools/astro/dss_image.py: move todos in functions before
	  parameters

2015-02-26  Francesco Montesano  <montefra@mpe.mpg.de>

    * **/__init__.py: commented out all unused bits of code
    * pyhetdex/*: PEP8 compliant
    * tests/*: all modules are in the test suite, at least with a stub, fail
      test. Resolve #756

2015-02-25  Francesco Montesano  <montefra@mpe.mpg.de>

    * **/__init__.py: remove submodule imports to avoid circular imports
    * pyhetdex/common: removed
    * python/tools/analysis: renamed pyhetdex/tools/astro
    * python/common/dss_image.py: moved to pyhetdex/tools/astro
    * python/common/{file_tools,fitstools}.py: moved to
      pyhetdex/tools/files/{file_tools,fits_tools}.py
    * tests/*: adapted to the above changes
    * doc/source/*: same

2015-02-24  Francesco Montesano  <montefra@mpe.mpg.de>

    * pyhetdex/common/dss_image.py: added astropy.wcs info in the documentation
    * tests/test_wcs.py: added dummy test

2015-02-24  Francesco Montesano  <montefra@mpe.mpg.de>

    * pyhetdex/common/external_server_connect.py: renamed dss_image.py
    * pyhetdex/common/dss_image.py: deg2pix moved, some code and documentation change
    * pyhetdex/coordinates/wcs.py: deg2pix moved here
    * doc/source/common.rst: adapted to the above changes
    * doc/source/coordinates.rst: adapted to the above changes
    * pyhetdex/common/__init__.py: adapted to the above changes
    * tests/test_dss_image.py: adapted to the above changes
    * tests/test_extserconn.py: moved to test_dss_image
    * tests/test_wcs.py: added fail test

2015-02-20  Francesco Montesano  <montefra@mpe.mpg.de>

    * documentation: all the documentation has been re-checked and made
      compliant to numpy style.

2015-02-19  Francesco Montesano  <montefra@mpe.mpg.de>

    * setup.py: astropy v1.0 is out
    * pyhetdex/coordinates/distances.py: calcAngSepDeg moved here and renamed.
      Some variable names changed
    * pyhetdex/coordinates/transformations.py: calcAngSepDeg moved from here
    * doc/source/coordinates.rst: added new distance section
    * tests/test_distances.py: angular distance test moved here
    * tests/test_transformations.py: from here

2015-02-19  Francesco Montesano  <montefra@mpe.mpg.de>

    * pyhetdex/coordinates/tangent_projection.py: direct and inverse transform
      converted to IFUAstrom methods, documentation adapted
    * tests/test_tangent_projection.py: adapted

2015-02-19  Francesco Montesano  <montefra@mpe.mpg.de>

    * pyhetdex/tools/analysis/iq_fit.py: bugfix with astropy moffat import

2015-02-18  Francesco Montesano  <montefra@mpe.mpg.de>

    * version: 0.2.0 non backward compatible changes
    * setup.py: use astropy version>= 1 (it's about to come out and will be a
      LTS)
    * pyhetdex/tools/analysis/iq_fit.py: adapted to astropy>=1
    * pyhetdex/astrometry: renamed pyhetdex/coordinates
    * pyhetdex/astrometry/astrometry.py: renamed
      pyhetdex/coordinates/tangent_projection.py
    * pyhetdex/common/coord.py: renamed
      pyhetdex/coordinates/transformations.py
    * pyhetdex: imports in __init__ adapted to new names
    * tests/: tests adapted to new names
    * doc/source/*rst: documentation adapted to new names
    * doc/source/conf.py: version extracted from pyhetdex (not hardcoded)

2015-02-18  Francesco Montesano  <montefra@mpe.mpg.de>

    * pyhetdex/tools/analysis/sky.py: documentation compliant with standard
    * doc/source/tools.rst: order documentation as in source

2015-02-18  Francesco Montesano  <montefra@mpe.mpg.de>

    * README.md: added some info about documentation
    * pyhetdex/tools/analysis/iq_fit.py: renamed from
	  `pyhetdex/tools/analysis/seeing.py`. Moffat fit reimplemented using
	  astropy.  WARNING: The module is not tested
    * pyhetdex/tools/analysis/__init__.py: import adjusted
    * tests/test_iq_fit.py: partial test created. The modules works, but more
      tests are needed before being able to use it
    * doc/source/conf.py: added autosummary, fixes some warnings
    * doc/source/tools.rst: adjust iq_fit documentation parameters

2015-02-18  Francesco Montesano  <montefra@mpe.mpg.de>

    * doc/source/het.rst: order het.dither documentation as in the source file
    * pyhetdex/het/dither.py: documentation comply to numpydoc style
    * tests/test_reconstructions.py: manual test of the reconstruction added.

2015-02-05  Francesco Montesano  <montefra@mpe.mpg.de>

    * pyhetdex/het/image_quality.py: documentation, PEP8. API change: first
      letter of class name as capitalized, no config object passed, but necessary
      settings
    * pyhetdex/het/throughput.py: same
    * pyhetdex/het/reconstruct_ifu.py: documentation fixed. API change:
      fe_prefix defaults to "", not "Fe"

2015-02-04  Francesco Montesano  <montefra@mpe.mpg.de>

    * pyhetdex/common/coords.py: added link to astlib
    * pyhetdex/common/external_server_connect.py: documentation added. PEP8
      compliant. Todos added
    * pyhetdex/common/file_tools.py: docstring in numpy style
    * pyhetdex/common/fitstools.py: same
    * tests/test_coords.py: hms2decimal transform test precision set to 1e-5
    * tests/test_extserconn.py: added stub test that fails. Write tests after
      fixing the todos in external_server_connect.py

2015-01-30  Francesco Montesano  <montefra@mpe.mpg.de>

    * pyhetdex/astrometry/astrometry.py: Todo about tests reliability added

2015-01-30  Francesco Montesano  <montefra@mpe.mpg.de>

    * pyhetdex/astrometry/astrometry.py: author added
    * pyhetdex/common/coords.py: PEP8 compliant, documentation modified to
      comply with the standard. Added list of todo about implementation and tests
    * tests/test_coords.py: tests for the coords module. Almost complete, but
      some tests fail
    * doc/source/common.rst: section underlines adjusted to avoid complains from
      sphinx

2015-01-28  Francesco Montesano  <montefra@mpe.mpg.de>

    * doc/source/conf.py: numpydoc plugin added
    * doc/source/common.rst: section title added
    * doc/source/tools.rst: same
    * doc/source/het.rst: same, plus typo
    * pyhetdex/astrometry/astrometry.py: documentation now comply with the
      requirements
    * pyhetdex/het/ifu_centers.py: same, plus small refactoring
    * pyhetdex/het/throughput.py
    * setup.py: sphinx and numpydoc optional dependances added
    * README.md: documentation section expanded

2015-01-26  Francesco Montesano  <montefra@mpe.mpg.de>

    * tests/test_sky.py: first, non complete, tests for the sky background
      estimation added. Still need to check the correctness of the output.

2015-01-23  Francesco Montesano  <montefra@mpe.mpg.de>

    * tests/test_sky.py: first, non complete, tests for the sky background
      subtraction added
    * tests/data/detect046_cont.dat: list of star detected. Used to find
      coordinates for the image quality fit
    * setup.cfg: fixed options name (this way it is possible to run nosetests as
      standalone)

2015-01-22  Francesco Montesano  <montefra@mpe.mpg.de>

    * svn:ignore: .eggs added
    * pyhetdex/het/dither.py: fixed bug in error handling when parsing the
      dither
    * pyhetdex/het/ifu_centers.py: added custom error for easier catch
    * pyhetdex/het/reconstruct_ifu.py: changed order of error handling
    * tests/data: old data removed, new data added. They should be enough to
      test ifu reconstruction, the sky module and image quality fit
    * tests/test_reconstructions.py: file names adapted. Test failures more
      rigorously. All reconstruct_ifu.py covered. Still miss check of the output.

2015-01-21  Jan Snigula  <snigula@mpe.mpg.de>

    * README.md: Added instructions for documentation

2015-01-21  Jan Snigula  <snigula@mpe.mpg.de>

    * doc: Added sphinx documentation

2015-01-20  Francesco Montesano  <montefra@mpe.mpg.de>

    * svn:ignore: dist/ added (committed in r24)
    * pyhetdex/het/dither.py: added dither (absolute) file name and path
      (committed in r24)
    * pyhetdex/het/ifu_centers.py: implementation isolated from the ifu
      reconstruction part (committed in r24)
    * pyhetdex/het/reconstruct_ifu.py: ifu center part removed. __init__ accept
      a dither and a ifu center instance. classmethod *from_files* added to use
      the file names instead of the instances. (partially committed in r24)
    * tests/settings.py: testing wide variables (not guaranteed to stay as it
      is)
    * tests/test_reconstructions.py: test dither and ifu_centers parsing. Test
      ifu reconstruction
    * test/data/*: added some data for testing (will likely change as more tests
      are added)

2015-01-19  Francesco Montesano  <montefra@mpe.mpg.de>

    * pyhetdex/__init__.py: remove absolute_import name
    * pyhetdex/astrometry/__init__.py: same
    * pyhetdex/common/__init__.py: same
    * pyhetdex/het/__init__.py: same
    * pyhetdex/tools/__init__.py: same
    * pyhetdex/tools/analysis/__init__.py: same
    * setup.cfg: added branch coverage

2015-01-19  Francesco Montesano  <montefra@mpe.mpg.de>

    * pyhetdex/__init__.py: import submodules
    * pyhetdex/astrometry/__init__.py: same
    * pyhetdex/common/__init__.py: same
    * pyhetdex/het/__init__.py: same
    * pyhetdex/tools/__init__.py: same
    * pyhetdex/tools/analysis/__init__.py: same
    * setup.py: find packages automatically. But only setuptools

2015-01-16  Francesco Montesano  <montefra@mpe.mpg.de>

    * svn:ignore: .coverage and cover/ ignored
    * setup.py: added nosetests
    * setup.cfg: configure nosetests (mostly coverage)
    * README.md: test information updated
    * pyhetdex/tools/analysis/seeing.py: missing parenthesis fixed

2015-01-15  Francesco Montesano  <montefra@mpe.mpg.de>

    * pyhetdex/astrometry/astrometry.py: pep8 compliant, lower case variables
      (upper case variable should be used only for global constants)
    * tests/test_astrometry.py: added some tests for the astrometry module.
      Someone more expert than me should check whether the input and output
      values are reasonable 

2015-01-15  Francesco Montesano  <montefra@mpe.mpg.de>

    * tests: test directory created
    * tests/data: will store data related with testing
    * tests/test_file_tools.py: test file_tools.py
    * README.md: added testing info

2015-01-14  Francesco Montesano  <montefra@mpe.mpg.de>

    * svn:ignore: pyhetdex.egg-info added (created when running python setup.py)
    * README.md: updated with some developer information
    * pyhetdex/tools/analysis/sky.py: implementation of the sky background
      estimation moved to a function that takes data and header, instead of the
      file name

2015-01-13  Francesco Montesano  <montefra@mpe.mpg.de>

    * pyhetdex/tools/analysis/sky.py: added sky background estimate from fiber
      extracted files

2015-01-13  Francesco Montesano  <montefra@mpe.mpg.de>

    * README.md: brief package description added

2015-01-13  Francesco Montesano  <montefra@mpe.mpg.de>

    * README.md: little update. Install from svn successfully tested

2015-01-13  Francesco Montesano  <montefra@mpe.mpg.de>

    * svn:ignore: added. build directory ignored
    * pyhetdex/__init__.py: version added
    * setup.py: added
    * README.md: installation instructions added. After this commit I'll test
      the installation from svn

2015-01-12  Francesco Montesano  <montefra@mpe.mpg.de>

    * pyhetdex/het/reconstruct_ifu.py: moved from pyhetdex/tools/analysis/reconstruct_ifu.py
    * pyhetdex/common/file_tools.py: skip_comments moved here from the above
      module
    * pyhetdex/het/dither.py: parsing of the dither file isolated here.

2015-01-12  Francesco Montesano  <montefra@mpe.mpg.de>

    * README.md: added list of dependences

2015-01-08  Francesco Montesano  <montefra@mpe.mpg.de>

    * __init__.py: removed as this is the top level directory, not the library.
    * pyhetdex/common/file_tools.py: added. File manipulation should go here
    * pyhetdex/tools/analysis/sky.py: prefix correctly prepended to file name

2014-12-19  Francesco Montesano  <montefra@mpe.mpg.de>

    * pyhetdex/common/fitstools.py: added
    * pyhetdex/tools/analysis/sky.py: added. It does sky subtraction on fiber
      extracted frames
    * pyhetdex/tools/analysis/reconstruct_ifu.py: _indx_w moved to fitstools.py
      and renamed. Calls correctly renamed

2014-12-04  Francesco Montesano  <montefra@mpe.mpg.de>

    * tool/analysis: __init__.py added

2014-12-04  Francesco Montesano  <montefra@mpe.mpg.de>

    * pyhetdex/tools/analysis: added
    * pyhetdex/tools/analysis/seeing.py: added
    * pyhetdex/tools/analysis/reconstruct_ifu.py: added

2014-12-03  Maximilian Fabricius  <mxhf@mpe.mpg.de>

    * pyhetdex: Added. Moved all other subpackages here. 
    * pyhetdex/astrometry/astrometry.py: Added tan_dir and tan_inv routines.
    * pyhetdex/common: Added.
    * pyhetdex/common/coords.py: Added. Contains h2m2decimal conversions and similar.
    
2014-11-28  Francesco Montesano  <montefra@mpe.mpg.de>

    * *: created directory structure
<|MERGE_RESOLUTION|>--- conflicted
+++ resolved
@@ -1,4 +1,7 @@
-<<<<<<< HEAD
+2017-01-18 Francesco Montesano <montefra@mpe.mpg.de>
+
+	* : merge ^/trunk into ^/branches/fplane_updates
+
 2016-12-01 Francesco Montesano <montefra@mpe.mpg.de>
 
     * pyhetdex/het/fplane.py: fix documentation
@@ -22,7 +25,7 @@
 	  possibility to skip specific SLOTIDs (issue #1617)
     * tests/test_het/test_fplane.py: update the tests
     * ReleaseNotes.md: update accordingly
-=======
+
 2017-01-18 Francesco Montesano <montefra@mpe.mpg.de>
 
 	* : merge ^/branches/deprecations/ into ^/trunk
@@ -85,7 +88,6 @@
     * pyhetdex/coordinates/astrometry.py: parent argument parsers and PEP8 
     * pyhetdex/tools/read_catalogues.py: PEP8
     * tests/test_coordinates/test_astrometry.py: same
->>>>>>> 7155b2f9
 
 2016-11-15 Daniel Farrow <dfarrow@mpe.mpg.de>
 
