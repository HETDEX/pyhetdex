--- conflicted
+++ resolved
@@ -2,19 +2,17 @@
 
 ## Development version @ trunk
 
-<<<<<<< HEAD
-## Development version @ branches/shot_rework_1515
-
-* update the Shot class according to issue #1515; remove the illumination and
-  image quality servers as they are not used
-=======
 * pyhetdex.cure.fiber_fractions: Computes the fill factor of 
   apertures by fibers, expected to be useful in any model of
   how likely you are to detect and LAE
 * pyhetdex.coordinates.astrometry: Command line tools to add
   ra, dec to catalogues from VIRUS. Also a tool to add a 2D WCS
   to datacubes/apimages, but this is still a work in progress.
->>>>>>> 62579622
+
+## Development version @ branches/shot_rework_1515
+
+* update the Shot class according to issue #1515; remove the illumination and
+  image quality servers as they are not used
 
 ## Version 0.8.0
 
